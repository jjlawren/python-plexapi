# -*- coding: utf-8 -*-
import copy
import requests
import time
from requests.status_codes import _codes as codes
from plexapi import BASE_HEADERS, CONFIG, TIMEOUT
from plexapi import log, logfilter, utils
from plexapi.base import PlexObject
from plexapi.exceptions import BadRequest, NotFound
from plexapi.client import PlexClient
from plexapi.compat import ElementTree, quote
from plexapi.library import LibrarySection
from plexapi.server import PlexServer
from plexapi.utils import joinArgs


class MyPlexAccount(PlexObject):
    """ MyPlex account and profile information. This object represents the data found Account on
        the myplex.tv servers at the url https://plex.tv/users/account. You may create this object
        directly by passing in your username & password (or token). There is also a convenience
        method provided at :class:`~plexapi.server.PlexServer.myPlexAccount()` which will create
        and return this object.

        Parameters:
            username (str): Your MyPlex username.
            password (str): Your MyPlex password.
            session (requests.Session, optional): Use your own session object if you want to
                cache the http responses from PMS
            timeout (int): timeout in seconds on initial connect to myplex (default config.TIMEOUT).

        Attributes:
            SIGNIN (str): 'https://my.plexapp.com/users/sign_in.xml'
            key (str): 'https://plex.tv/users/account'
            authenticationToken (str): Unknown.
            certificateVersion (str): Unknown.
            cloudSyncDevice (str): Unknown.
            email (str): Your current Plex email address.
            entitlements (List<str>): List of devices your allowed to use with this account.
            guest (bool): Unknown.
            home (bool): Unknown.
            homeSize (int): Unknown.
            id (str): Your Plex account ID.
            locale (str): Your Plex locale
            mailing_list_status (str): Your current mailing list status.
            maxHomeSize (int): Unknown.
            queueEmail (str): Email address to add items to your `Watch Later` queue.
            queueUid (str): Unknown.
            restricted (bool): Unknown.
            roles: (List<str>) Lit of account roles. Plexpass membership listed here.
            scrobbleTypes (str): Description
            secure (bool): Description
            subscriptionActive (bool): True if your subsctiption is active.
            subscriptionFeatures: (List<str>) List of features allowed on your subscription.
            subscriptionPlan (str): Name of subscription plan.
            subscriptionStatus (str): String representation of `subscriptionActive`.
            thumb (str): URL of your account thumbnail.
            title (str): Unknown. - Looks like an alias for `username`.
            username (str): Your account username.
            uuid (str): Unknown.
            _token (str): Token used to access this client.
            _session (obj): Requests session object used to access this client.
    """
    FRIENDINVITE = 'https://plex.tv/api/servers/{machineId}/shared_servers'                     # post with data
    FRIENDSERVERS = 'https://plex.tv/api/servers/{machineId}/shared_servers/{serverId}'         # put with data
    PLEXSERVERS = 'https://plex.tv/api/servers/{machineId}'                                     # get
    FRIENDUPDATE = 'https://plex.tv/api/friends/{userId}'                                       # put with args, delete
    REMOVEINVITE = 'https://plex.tv/api/invites/requested/{userId}?friend=0&server=1&home=0'    # delete
    REQUESTED = 'https://plex.tv/api/invites/requested'                                         # get
    REQUESTS = 'https://plex.tv/api/invites/requests'                                           # get
    SIGNIN = 'https://my.plexapp.com/users/sign_in.xml'                                         # get with auth
    WEBHOOKS = 'https://plex.tv/api/v2/user/webhooks'                                           # get, post with data
    # Key may someday switch to the following url. For now the current value works.
    # https://plex.tv/api/v2/user?X-Plex-Token={token}&X-Plex-Client-Identifier={clientId}
    key = 'https://plex.tv/users/account'

    def __init__(self, username=None, password=None, token=None, session=None, timeout=None):
        self._token = token
        self._session = session or requests.Session()
        data, initpath = self._signin(username, password, timeout)
        super(MyPlexAccount, self).__init__(self, data, initpath)

    def _signin(self, username, password, timeout):
        if self._token:
            return self.query(self.key), self.key
        username = username or CONFIG.get('auth.myplex_username')
        password = password or CONFIG.get('auth.myplex_password')
        data = self.query(self.SIGNIN, method=self._session.post, auth=(username, password), timeout=timeout)
        return data, self.SIGNIN

    def _loadData(self, data):
        """ Load attribute values from Plex XML response. """
        self._data = data
        self._token = logfilter.add_secret(data.attrib.get('authenticationToken'))
        self._webhooks = []
        self.authenticationToken = self._token
        self.certificateVersion = data.attrib.get('certificateVersion')
        self.cloudSyncDevice = data.attrib.get('cloudSyncDevice')
        self.email = data.attrib.get('email')
        self.guest = utils.cast(bool, data.attrib.get('guest'))
        self.home = utils.cast(bool, data.attrib.get('home'))
        self.homeSize = utils.cast(int, data.attrib.get('homeSize'))
        self.id = data.attrib.get('id')
        self.locale = data.attrib.get('locale')
        self.mailing_list_status = data.attrib.get('mailing_list_status')
        self.maxHomeSize = utils.cast(int, data.attrib.get('maxHomeSize'))
        self.queueEmail = data.attrib.get('queueEmail')
        self.queueUid = data.attrib.get('queueUid')
        self.restricted = utils.cast(bool, data.attrib.get('restricted'))
        self.scrobbleTypes = data.attrib.get('scrobbleTypes')
        self.secure = utils.cast(bool, data.attrib.get('secure'))
        self.thumb = data.attrib.get('thumb')
        self.title = data.attrib.get('title')
        self.username = data.attrib.get('username')
        self.uuid = data.attrib.get('uuid')
        # TODO: Fetch missing MyPlexAccount attributes
        self.subscriptionActive = None      # renamed on server
        self.subscriptionStatus = None      # renamed on server
        self.subscriptionPlan = None        # renmaed on server
        self.subscriptionFeatures = None    # renamed on server
        self.roles = None
        self.entitlements = None

    def device(self, name):
        """ Returns the :class:`~plexapi.myplex.MyPlexDevice` that matches the name specified.

            Parameters:
                name (str): Name to match against.
        """
        for device in self.devices():
            if device.name.lower() == name.lower():
                return device
        raise NotFound('Unable to find device %s' % name)

    def devices(self):
        """ Returns a list of all :class:`~plexapi.myplex.MyPlexDevice` objects connected to the server. """
        data = self.query(MyPlexDevice.key)
        return [MyPlexDevice(self, elem) for elem in data]

    def query(self, url, method=None, headers=None, timeout=None, **kwargs):
        method = method or self._session.get
        delim = '&' if '?' in url else '?'
        url = '%s%sX-Plex-Token=%s' % (url, delim, self._token)
        timeout = timeout or TIMEOUT
        log.debug('%s %s %s', method.__name__.upper(), url, kwargs.get('json', ''))
        allheaders = BASE_HEADERS.copy()
        allheaders.update(headers or {})
        response = method(url, headers=allheaders, timeout=timeout, **kwargs)
        if response.status_code not in (200, 201):
            codename = codes.get(response.status_code)[0]
            errtext = response.text.replace('\n', ' ')
            log.warn('BadRequest (%s) %s %s; %s' % (response.status_code, codename, response.url, errtext))
            raise BadRequest('(%s) %s %s; %s' % (response.status_code, codename, response.url, errtext))
        data = response.text.encode('utf8')
        return ElementTree.fromstring(data) if data.strip() else None

    def resource(self, name):
        """ Returns the :class:`~plexapi.myplex.MyPlexResource` that matches the name specified.

            Parameters:
                name (str): Name to match against.
        """
        for resource in self.resources():
            if resource.name.lower() == name.lower():
                return resource
        raise NotFound('Unable to find resource %s' % name)

    def resources(self):
        """ Returns a list of all :class:`~plexapi.myplex.MyPlexResource` objects connected to the server. """
        data = self.query(MyPlexResource.key)
        return [MyPlexResource(self, elem) for elem in data]

    def inviteFriend(self, user, server, sections=None, allowSync=False, allowCameraUpload=False,
          allowChannels=False, filterMovies=None, filterTelevision=None, filterMusic=None):
        """ Share library content with the specified user.

            Parameters:
                user (str): MyPlexUser, username, email of the user to be added.
                server (PlexServer): PlexServer object or machineIdentifier containing the library sections to share.
                sections ([Section]): Library sections, names or ids to be shared (default None shares all sections).
                allowSync (Bool): Set True to allow user to sync content.
                allowCameraUpload (Bool): Set True to allow user to upload photos.
                allowChannels (Bool): Set True to allow user to utilize installed channels.
                filterMovies (Dict): Dict containing key 'contentRating' and/or 'label' each set to a list of
                    values to be filtered. ex: {'contentRating':['G'], 'label':['foo']}
                filterTelevision (Dict): Dict containing key 'contentRating' and/or 'label' each set to a list of
                    values to be filtered. ex: {'contentRating':['G'], 'label':['foo']}
                filterMusic (Dict): Dict containing key 'label' set to a list of values to be filtered.
                    ex: {'label':['foo']}
        """
        username = user.username if isinstance(user, MyPlexUser) else user
        machineId = server.machineIdentifier if isinstance(server, PlexServer) else server
        sectionIds = self._getSectionIds(machineId, sections)
        params = {
            'server_id': machineId,
            'shared_server': {'library_section_ids': sectionIds, 'invited_email': username},
            'sharing_settings': {
                'allowSync': ('1' if allowSync else '0'),
                'allowCameraUpload': ('1' if allowCameraUpload else '0'),
                'allowChannels': ('1' if allowChannels else '0'),
                'filterMovies': self._filterDictToStr(filterMovies or {}),
                'filterTelevision': self._filterDictToStr(filterTelevision or {}),
                'filterMusic': self._filterDictToStr(filterMusic or {}),
            },
        }
        headers = {'Content-Type': 'application/json'}
        url = self.FRIENDINVITE.format(machineId=machineId)
        return self.query(url, self._session.post, json=params, headers=headers)

    def removeFriend(self, user):
        """ Remove the specified user from all sharing.

            Parameters:
                user (str): MyPlexUser, username, email of the user to be added.
        """
        user = self.user(user)
        url = self.FRIENDUPDATE if user.friend else self.REMOVEINVITE
        url = url.format(userId=user.id)
        return self.query(url, self._session.delete)

    def updateFriend(self, user, server, sections=None, removeSections=False, allowSync=None, allowCameraUpload=None,
                     allowChannels=None, filterMovies=None, filterTelevision=None, filterMusic=None):
        """ Update the specified user's share settings.

            Parameters:
                user (str): MyPlexUser, username, email of the user to be added.
                server (PlexServer): PlexServer object or machineIdentifier containing the library sections to share.
                sections: ([Section]): Library sections, names or ids to be shared (default None shares all sections).
                removeSections (Bool): Set True to remove all shares. Supersedes sections.
                allowSync (Bool): Set True to allow user to sync content.
                allowCameraUpload (Bool): Set True to allow user to upload photos.
                allowChannels (Bool): Set True to allow user to utilize installed channels.
                filterMovies (Dict): Dict containing key 'contentRating' and/or 'label' each set to a list of
                    values to be filtered. ex: {'contentRating':['G'], 'label':['foo']}
                filterTelevision (Dict): Dict containing key 'contentRating' and/or 'label' each set to a list of
                    values to be filtered. ex: {'contentRating':['G'], 'label':['foo']}
                filterMusic (Dict): Dict containing key 'label' set to a list of values to be filtered.
                    ex: {'label':['foo']}
        """
        # Update friend servers
        response_filters = ''
        response_servers = ''
        user = self.user(user.username if isinstance(user, MyPlexUser) else user)
        machineId = server.machineIdentifier if isinstance(server, PlexServer) else server
        sectionIds = self._getSectionIds(machineId, sections)
        headers = {'Content-Type': 'application/json'}

        # Determine whether user has access to the shared server.
        user_servers = [s for s in user.servers if s.machineIdentifier == machineId]
        if user_servers and sectionIds:
            serverId = user_servers[0].id
            params = {'server_id': machineId, 'shared_server': {'library_section_ids': sectionIds}}
            url = self.FRIENDSERVERS.format(machineId=machineId, serverId=serverId)
        else:
            params = {'server_id': machineId,
                      'shared_server': {'library_section_ids': sectionIds, "invited_id": user.id}}
            url = self.FRIENDINVITE.format(machineId=machineId)

        if sectionIds:
            # Remove share sections, add shares to user without shares, or update shares
            if removeSections is True:
                response_servers = self.query(url, self._session.delete, json=params, headers=headers)
            elif 'invited_id' in params.get('shared_server', ''):
                response_servers = self.query(url, self._session.post, json=params, headers=headers)
            else:
                response_servers = self.query(url, self._session.put, json=params, headers=headers)
        else:
            log.warning('Section name, number of section object is required changing library sections')

        # Update friend filters
        url = self.FRIENDUPDATE.format(userId=user.id)
        d = {}
        if isinstance(allowSync, bool):
            d['allowSync'] = '1' if allowSync else '0'
        if isinstance(allowCameraUpload, bool):
            d['allowCameraUpload'] = '1' if allowCameraUpload else '0'
        if isinstance(allowChannels, bool):
            d['allowChannels'] = '1' if allowChannels else '0'
        if isinstance(filterMovies, dict):
            d['filterMovies'] = self._filterDictToStr(filterMovies or {}) #'1' if allowChannels else '0'
        if isinstance(filterTelevision, dict):
            d['filterTelevision'] = self._filterDictToStr(filterTelevision or {})
        if isinstance(allowChannels, dict):
            d['filterMusic'] = self._filterDictToStr(filterMusic or {})

        if d:
            url += joinArgs(d)
            response_filters = self.query(url, self._session.put)

        return response_servers, response_filters

    def user(self, username):
        """ Returns the :class:`~myplex.MyPlexUser` that matches the email or username specified.

            Parameters:
                username (str): Username, email or id of the user to return.
        """
        for user in self.users():
<<<<<<< HEAD
            # Hhome users don't have email, username etc.
=======
            # Home users don't have email, username etc.
>>>>>>> 9765f381
            if username.lower() == user.title.lower():
                return user
            elif (user.username and user.email and user.id and username.lower() in
                 (user.username.lower(), user.email.lower(), str(user.id))):
                return user

        raise NotFound('Unable to find user %s' % username)

    def users(self):
        """ Returns a list of all :class:`~plexapi.myplex.MyPlexUser` objects connected to your account.
            This includes both friends and pending invites. You can reference the user.friend to
            distinguish between the two.
        """
        friends = [MyPlexUser(self, elem) for elem in self.query(MyPlexUser.key)]
        requested = [MyPlexUser(self, elem, self.REQUESTED) for elem in self.query(self.REQUESTED)]
        return friends + requested

    def _getSectionIds(self, server, sections):
        """ Converts a list of section objects or names to sectionIds needed for library sharing. """
        if not sections: return []
        # Get a list of all section ids for looking up each section.
        allSectionIds = {}
        machineIdentifier = server.machineIdentifier if isinstance(server, PlexServer) else server
        url = self.PLEXSERVERS.replace('{machineId}', machineIdentifier)
        data = self.query(url, self._session.get)
        for elem in data[0]:
            allSectionIds[elem.attrib.get('id', '').lower()] = elem.attrib.get('id')
            allSectionIds[elem.attrib.get('title', '').lower()] = elem.attrib.get('id')
            allSectionIds[elem.attrib.get('key', '').lower()] = elem.attrib.get('id')
        log.debug(allSectionIds)
        # Convert passed in section items to section ids from above lookup
        sectionIds = []
        for section in sections:
            sectionKey = section.key if isinstance(section, LibrarySection) else section
            sectionIds.append(allSectionIds[sectionKey.lower()])
        return sectionIds

    def _filterDictToStr(self, filterDict):
        """ Converts friend filters to a string representation for transport. """
        values = []
        for key, vals in filterDict.items():
            if key not in ('contentRating', 'label'):
                raise BadRequest('Unknown filter key: %s', key)
            values.append('%s=%s' % (key, '%2C'.join(vals)))
        return '|'.join(values)

    def addWebhook(self, url):
        # copy _webhooks and append url
        urls = self._webhooks[:] + [url]
        return self.setWebhooks(urls)

    def deleteWebhook(self, url):
        urls = copy.copy(self._webhooks)
        if url not in urls:
            raise BadRequest('Webhook does not exist: %s' % url)
        urls.remove(url)
        return self.setWebhooks(urls)

    def setWebhooks(self, urls):
        log.info('Setting webhooks: %s' % urls)
        data = self.query(self.WEBHOOKS, self._session.post, data={'urls[]': urls})
        self._webhooks = self.listAttrs(data, 'url', etag='webhook')
        return self._webhooks

    def webhooks(self):
        data = self.query(self.WEBHOOKS)
        self._webhooks = self.listAttrs(data, 'url', etag='webhook')
        return self._webhooks


class MyPlexUser(PlexObject):
    """ This object represents non-signed in users such as friends and linked
        accounts. NOTE: This should not be confused with the :class:`~myplex.MyPlexAccount`
        which is your specific account. The raw xml for the data presented here
        can be found at: https://plex.tv/api/users/

        Attributes:
            TAG (str): 'User'
            key (str): 'https://plex.tv/api/users/'
            allowCameraUpload (bool): True if this user can upload images.
            allowChannels (bool): True if this user has access to channels.
            allowSync (bool): True if this user can sync.
            email (str): User's email address (user@gmail.com).
            filterAll (str): Unknown.
            filterMovies (str): Unknown.
            filterMusic (str): Unknown.
            filterPhotos (str): Unknown.
            filterTelevision (str): Unknown.
            home (bool): Unknown.
            id (int): User's Plex account ID.
            protected (False): Unknown (possibly SSL enabled?).
            recommendationsPlaylistId (str): Unknown.
            restricted (str): Unknown.
            thumb (str): Link to the users avatar.
            title (str): Seems to be an aliad for username.
            username (str): User's username.
    """
    TAG = 'User'
    key = 'https://plex.tv/api/users/'

    def _loadData(self, data):
        """ Load attribute values from Plex XML response. """
        self._data = data
        self.friend = self._initpath == self.key
        self.allowCameraUpload = utils.cast(bool, data.attrib.get('allowCameraUpload'))
        self.allowChannels = utils.cast(bool, data.attrib.get('allowChannels'))
        self.allowSync = utils.cast(bool, data.attrib.get('allowSync'))
        self.email = data.attrib.get('email')
        self.filterAll = data.attrib.get('filterAll')
        self.filterMovies = data.attrib.get('filterMovies')
        self.filterMusic = data.attrib.get('filterMusic')
        self.filterPhotos = data.attrib.get('filterPhotos')
        self.filterTelevision = data.attrib.get('filterTelevision')
        self.home = utils.cast(bool, data.attrib.get('home'))
        self.id = utils.cast(int, data.attrib.get('id'))
        self.protected = utils.cast(bool, data.attrib.get('protected'))
        self.recommendationsPlaylistId = data.attrib.get('recommendationsPlaylistId')
        self.restricted = data.attrib.get('restricted')
        self.thumb = data.attrib.get('thumb')
        self.title = data.attrib.get('title')
        self.username = data.attrib.get('username')
        self.servers = self.findItems(data, MyPlexServerShare)

    def get_token(self, machineIdentifier):
        try:
            for item in self._server.query(self._server.FRIENDINVITE.format(machineId=machineIdentifier)):
                if utils.cast(int, item.attrib.get('userID')) == self.id:
                    return item.attrib.get('accessToken')
        except Exception:
            log.exception('Failed to get access token for %s' % self.title)


class Section(PlexObject):
    """ This referes to a shared section. """
    TAG = 'Section'

    def _loadData(self, data):
        self._data = data
        self.sectionKey = data.attrib.get('key')
        self.title = data.attrib.get('title')
        self.sectionId = data.attrib.get('id')
        self.type = data.attrib.get('type')
        self.shared = utils.cast(bool, data.attrib.get('shared'))


class MyPlexServerShare(PlexObject):
    """ Represents a single user's server reference. Used for library sharing. """
    TAG = 'Server'

    def _loadData(self, data):
        """ Load attribute values from Plex XML response. """
        self._data = data
        self.id = utils.cast(int, data.attrib.get('id'))
        self.serverId = utils.cast(int, data.attrib.get('serverId'))
        self.machineIdentifier = data.attrib.get('machineIdentifier')
        self.name = data.attrib.get('name')
        self.lastSeenAt = utils.toDatetime(data.attrib.get('lastSeenAt'))
        self.numLibraries = utils.cast(int, data.attrib.get('numLibraries'))
        self.allLibraries = utils.cast(int, data.attrib.get('allLibraries'))
        self.owned = utils.cast(int, data.attrib.get('owned'))
        self.pending = utils.cast(int, data.attrib.get('pending'))

    def sections(self):
        url = MyPlexAccount.FRIENDSERVERS.format(machineId=self.machineIdentifier, serverId=self.id)
        data = self._server.query(url)
        sections = []
        for section in data.iter('Section'):
            if section:
                sections.append(Section(self, section, url))

        return sections


class MyPlexResource(PlexObject):
    """ This object represents resources connected to your Plex server that can provide
        content such as Plex Media Servers, iPhone or Android clients, etc. The raw xml
        for the data presented here can be found at: https://plex.tv/api/resources?includeHttps=1

        Attributes:
            TAG (str): 'Device'
            key (str): 'https://plex.tv/api/resources?includeHttps=1'
            accessToken (str): This resources accesstoken.
            clientIdentifier (str): Unique ID for this resource.
            connections (list): List of :class:`~myplex.ResourceConnection` objects
                for this resource.
            createdAt (datetime): Timestamp this resource first connected to your server.
            device (str): Best guess on the type of device this is (PS, iPhone, Linux, etc).
            home (bool): Unknown
            lastSeenAt (datetime): Timestamp this resource last connected.
            name (str): Descriptive name of this resource.
            owned (bool): True if this resource is one of your own (you logged into it).
            platform (str): OS the resource is running (Linux, Windows, Chrome, etc.)
            platformVersion (str): Version of the platform.
            presence (bool): True if the resource is online
            product (str): Plex product (Plex Media Server, Plex for iOS, Plex Web, etc.)
            productVersion (str): Version of the product.
            provides (str): List of services this resource provides (client, server,
                player, pubsub-player, etc.)
            synced (bool): Unknown (possibly True if the resource has synced content?)
    """
    TAG = 'Device'
    key = 'https://plex.tv/api/resources?includeHttps=1'

    def _loadData(self, data):
        self._data = data
        self.name = data.attrib.get('name')
        self.accessToken = logfilter.add_secret(data.attrib.get('accessToken'))
        self.product = data.attrib.get('product')
        self.productVersion = data.attrib.get('productVersion')
        self.platform = data.attrib.get('platform')
        self.platformVersion = data.attrib.get('platformVersion')
        self.device = data.attrib.get('device')
        self.clientIdentifier = data.attrib.get('clientIdentifier')
        self.createdAt = utils.toDatetime(data.attrib.get('createdAt'))
        self.lastSeenAt = utils.toDatetime(data.attrib.get('lastSeenAt'))
        self.provides = data.attrib.get('provides')
        self.owned = utils.cast(bool, data.attrib.get('owned'))
        self.home = utils.cast(bool, data.attrib.get('home'))
        self.synced = utils.cast(bool, data.attrib.get('synced'))
        self.presence = utils.cast(bool, data.attrib.get('presence'))
        self.connections = self.findItems(data, ResourceConnection)

    def connect(self, ssl=None, timeout=None):
        """ Returns a new :class:`~server.PlexServer` or :class:`~client.PlexClient` object.
            Often times there is more than one address specified for a server or client.
            This function will prioritize local connections before remote and HTTPS before HTTP.
            After trying to connect to all available addresses for this resource and
            assuming at least one connection was successful, the PlexServer object is built and returned.

            Parameters:
                ssl (optional): Set True to only connect to HTTPS connections. Set False to
                    only connect to HTTP connections. Set None (default) to connect to any
                    HTTP or HTTPS connection.

            Raises:
                :class:`~plexapi.exceptions.NotFound`: When unable to connect to any addresses for this resource.
        """
        # Sort connections from (https, local) to (http, remote)
        # Only check non-local connections unless we own the resource
        connections = sorted(self.connections, key=lambda c: c.local, reverse=True)
        owned_or_unowned_non_local = lambda x: self.owned or (not self.owned and not x.local)
        https = [c.uri for c in connections if owned_or_unowned_non_local(c)]
        http = [c.httpuri for c in connections if owned_or_unowned_non_local(c)]
        cls = PlexServer if 'server' in self.provides else PlexClient
        # Force ssl, no ssl, or any (default)
        if ssl is True: connections = https
        elif ssl is False: connections = http
        else: connections = https + http
        # Try connecting to all known resource connections in parellel, but
        # only return the first server (in order) that provides a response.
        listargs = [[cls, url, self.accessToken, timeout] for url in connections]
        log.info('Testing %s resource connections..', len(listargs))
        results = utils.threaded(_connect, listargs)
        return _chooseConnection('Resource', self.name, results)


class ResourceConnection(PlexObject):
    """ Represents a Resource Connection object found within the
        :class:`~myplex.MyPlexResource` objects.

        Attributes:
            TAG (str): 'Connection'
            address (str): Local IP address
            httpuri (str): Full local address
            local (bool): True if local
            port (int): 32400
            protocol (str): HTTP or HTTPS
            uri (str): External address
    """
    TAG = 'Connection'

    def _loadData(self, data):
        self._data = data
        self.protocol = data.attrib.get('protocol')
        self.address = data.attrib.get('address')
        self.port = utils.cast(int, data.attrib.get('port'))
        self.uri = data.attrib.get('uri')
        self.local = utils.cast(bool, data.attrib.get('local'))
        self.httpuri = 'http://%s:%s' % (self.address, self.port)


class MyPlexDevice(PlexObject):
    """ This object represents resources connected to your Plex server that provide
        playback ability from your Plex Server, iPhone or Android clients, Plex Web,
        this API, etc. The raw xml for the data presented here can be found at:
        https://plex.tv/devices.xml

        Attributes:
            TAG (str): 'Device'
            key (str): 'https://plex.tv/devices.xml'
            clientIdentifier (str): Unique ID for this resource.
            connections (list): List of connection URIs for the device.
            device (str): Best guess on the type of device this is (Linux, iPad, AFTB, etc).
            id (str): MyPlex ID of the device.
            model (str): Model of the device (bueller, Linux, x86_64, etc.)
            name (str): Hostname of the device.
            platform (str): OS the resource is running (Linux, Windows, Chrome, etc.)
            platformVersion (str): Version of the platform.
            product (str): Plex product (Plex Media Server, Plex for iOS, Plex Web, etc.)
            productVersion (string): Version of the product.
            provides (str): List of services this resource provides (client, controller,
                sync-target, player, pubsub-player).
            publicAddress (str): Public IP address.
            screenDensity (str): Unknown
            screenResolution (str): Screen resolution (750x1334, 1242x2208, etc.)
            token (str): Plex authentication token for the device.
            vendor (str): Device vendor (ubuntu, etc).
            version (str): Unknown (1, 2, 1.3.3.3148-b38628e, 1.3.15, etc.)
    """
    TAG = 'Device'
    key = 'https://plex.tv/devices.xml'

    def _loadData(self, data):
        self._data = data
        self.name = data.attrib.get('name')
        self.publicAddress = data.attrib.get('publicAddress')
        self.product = data.attrib.get('product')
        self.productVersion = data.attrib.get('productVersion')
        self.platform = data.attrib.get('platform')
        self.platformVersion = data.attrib.get('platformVersion')
        self.device = data.attrib.get('device')
        self.model = data.attrib.get('model')
        self.vendor = data.attrib.get('vendor')
        self.provides = data.attrib.get('provides')
        self.clientIdentifier = data.attrib.get('clientIdentifier')
        self.version = data.attrib.get('version')
        self.id = data.attrib.get('id')
        self.token = logfilter.add_secret(data.attrib.get('token'))
        self.screenResolution = data.attrib.get('screenResolution')
        self.screenDensity = data.attrib.get('screenDensity')
        self.createdAt = utils.toDatetime(data.attrib.get('createdAt'))
        self.lastSeenAt = utils.toDatetime(data.attrib.get('lastSeenAt'))
        self.connections = [connection.attrib.get('uri') for connection in data.iter('Connection')]

    def connect(self, timeout=None):
        """ Returns a new :class:`~plexapi.client.PlexClient` or :class:`~plexapi.server.PlexServer`
            Sometimes there is more than one address specified for a server or client.
            After trying to connect to all available addresses for this client and assuming
            at least one connection was successful, the PlexClient object is built and returned.

            Raises:
                :class:`~plexapi.exceptions.NotFound`: When unable to connect to any addresses for this device.
        """
        cls = PlexServer if 'server' in self.provides else PlexClient
        listargs = [[cls, url, self.token, timeout] for url in self.connections]
        log.info('Testing %s device connections..', len(listargs))
        results = utils.threaded(_connect, listargs)
        _chooseConnection('Device', self.name, results)

    def delete(self):
        """ Remove this device from your account. """
        key = 'https://plex.tv/devices/%s.xml' % self.id
        self._server.query(key, self._server._session.delete)


def _connect(cls, url, token, timeout, results, i):
    """ Connects to the specified cls with url and token. Stores the connection
        information to results[i] in a threadsafe way.
    """
    starttime = time.time()
    try:
        device = cls(baseurl=url, token=token, timeout=timeout)
        runtime = int(time.time() - starttime)
        results[i] = (url, token, device, runtime)
    except Exception as err:
        runtime = int(time.time() - starttime)
        log.error('%s: %s', url, err)
        results[i] = (url, token, None, runtime)


def _chooseConnection(ctype, name, results):
    """ Chooses the first (best) connection from the given _connect results. """
    # At this point we have a list of result tuples containing (url, token, PlexServer, runtime)
    # or (url, token, None, runtime) in the case a connection could not be established.
    for url, token, result, runtime in results:
        okerr = 'OK' if result else 'ERR'
        log.info('%s connection %s (%ss): %s?X-Plex-Token=%s', ctype, okerr, runtime, url, token)
    results = [r[2] for r in results if r and r[2] is not None]
    if results:
        log.info('Connecting to %s: %s?X-Plex-Token=%s', ctype, results[0]._baseurl, results[0]._token)
        return results[0]
    raise NotFound('Unable to connect to %s: %s' % (ctype.lower(), name))<|MERGE_RESOLUTION|>--- conflicted
+++ resolved
@@ -295,13 +295,10 @@
                 username (str): Username, email or id of the user to return.
         """
         for user in self.users():
-<<<<<<< HEAD
-            # Hhome users don't have email, username etc.
-=======
             # Home users don't have email, username etc.
->>>>>>> 9765f381
             if username.lower() == user.title.lower():
                 return user
+
             elif (user.username and user.email and user.id and username.lower() in
                  (user.username.lower(), user.email.lower(), str(user.id))):
                 return user
