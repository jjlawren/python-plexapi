# -*- coding: utf-8 -*-
from urllib.parse import quote, quote_plus, unquote, urlencode

from plexapi import X_PLEX_CONTAINER_SIZE, log, media, utils
from plexapi.base import OPERATORS, PlexObject, PlexPartialObject
from plexapi.exceptions import BadRequest, NotFound
<<<<<<< HEAD
from plexapi.mixins import ArtMixin, PosterMixin
=======
from plexapi.mixins import LabelMixin
>>>>>>> aca85d15
from plexapi.settings import Setting
from plexapi.utils import deprecated


class Library(PlexObject):
    """ Represents a PlexServer library. This contains all sections of media defined
        in your Plex server including video, shows and audio.

        Attributes:
            key (str): '/library'
            identifier (str): Unknown ('com.plexapp.plugins.library').
            mediaTagVersion (str): Unknown (/system/bundle/media/flags/)
            server (:class:`~plexapi.server.PlexServer`): PlexServer this client is connected to.
            title1 (str): 'Plex Library' (not sure how useful this is).
            title2 (str): Second title (this is blank on my setup).
    """
    key = '/library'

    def _loadData(self, data):
        self._data = data
        self._sectionsByID = {}  # cached Section UUIDs
        self.identifier = data.attrib.get('identifier')
        self.mediaTagVersion = data.attrib.get('mediaTagVersion')
        self.title1 = data.attrib.get('title1')
        self.title2 = data.attrib.get('title2')

    def sections(self):
        """ Returns a list of all media sections in this library. Library sections may be any of
            :class:`~plexapi.library.MovieSection`, :class:`~plexapi.library.ShowSection`,
            :class:`~plexapi.library.MusicSection`, :class:`~plexapi.library.PhotoSection`.
        """
        key = '/library/sections'
        sections = []
        for elem in self._server.query(key):
            for cls in (MovieSection, ShowSection, MusicSection, PhotoSection):
                if elem.attrib.get('type') == cls.TYPE:
                    section = cls(self._server, elem, key)
                    self._sectionsByID[section.key] = section
                    sections.append(section)
        return sections

    def section(self, title=None):
        """ Returns the :class:`~plexapi.library.LibrarySection` that matches the specified title.

            Parameters:
                title (str): Title of the section to return.
        """
        for section in self.sections():
            if section.title.lower() == title.lower():
                return section
        raise NotFound('Invalid library section: %s' % title)

    def sectionByID(self, sectionID):
        """ Returns the :class:`~plexapi.library.LibrarySection` that matches the specified sectionID.

            Parameters:
                sectionID (str): ID of the section to return.
        """
        if not self._sectionsByID or sectionID not in self._sectionsByID:
            self.sections()
        return self._sectionsByID[sectionID]

    def all(self, **kwargs):
        """ Returns a list of all media from all library sections.
            This may be a very large dataset to retrieve.
        """
        items = []
        for section in self.sections():
            for item in section.all(**kwargs):
                items.append(item)
        return items

    def onDeck(self):
        """ Returns a list of all media items on deck. """
        return self.fetchItems('/library/onDeck')

    def recentlyAdded(self):
        """ Returns a list of all media items recently added. """
        return self.fetchItems('/library/recentlyAdded')

    def search(self, title=None, libtype=None, **kwargs):
        """ Searching within a library section is much more powerful. It seems certain
            attributes on the media objects can be targeted to filter this search down
            a bit, but I havent found the documentation for it.

            Example: "studio=Comedy%20Central" or "year=1999" "title=Kung Fu" all work. Other items
            such as actor=<id> seem to work, but require you already know the id of the actor.
            TLDR: This is untested but seems to work. Use library section search when you can.
        """
        args = {}
        if title:
            args['title'] = title
        if libtype:
            args['type'] = utils.searchType(libtype)
        for attr, value in kwargs.items():
            args[attr] = value
        key = '/library/all%s' % utils.joinArgs(args)
        return self.fetchItems(key)

    def cleanBundles(self):
        """ Poster images and other metadata for items in your library are kept in "bundle"
            packages. When you remove items from your library, these bundles aren't immediately
            removed. Removing these old bundles can reduce the size of your install. By default, your
            server will automatically clean up old bundles once a week as part of Scheduled Tasks.
        """
        # TODO: Should this check the response for success or the correct mediaprefix?
        self._server.query('/library/clean/bundles?async=1', method=self._server._session.put)

    def emptyTrash(self):
        """ If a library has items in the Library Trash, use this option to empty the Trash. """
        for section in self.sections():
            section.emptyTrash()

    def optimize(self):
        """ The Optimize option cleans up the server database from unused or fragmented data.
            For example, if you have deleted or added an entire library or many items in a
            library, you may like to optimize the database.
        """
        self._server.query('/library/optimize?async=1', method=self._server._session.put)

    def update(self):
        """ Scan this library for new items."""
        self._server.query('/library/sections/all/refresh')

    def cancelUpdate(self):
        """ Cancel a library update. """
        key = '/library/sections/all/refresh'
        self._server.query(key, method=self._server._session.delete)

    def refresh(self):
        """ Forces a download of fresh media information from the internet.
            This can take a long time. Any locked fields are not modified.
        """
        self._server.query('/library/sections/all/refresh?force=1')

    def deleteMediaPreviews(self):
        """ Delete the preview thumbnails for the all sections. This cannot be
            undone. Recreating media preview files can take hours or even days.
        """
        for section in self.sections():
            section.deleteMediaPreviews()

    def add(self, name='', type='', agent='', scanner='', location='', language='en', *args, **kwargs):
        """ Simplified add for the most common options.

            Parameters:
                name (str): Name of the library
                agent (str): Example com.plexapp.agents.imdb
                type (str): movie, show, # check me
                location (str): /path/to/files
                language (str): Two letter language fx en
                kwargs (dict): Advanced options should be passed as a dict. where the id is the key.

            **Photo Preferences**

                * **agent** (str): com.plexapp.agents.none
                * **enableAutoPhotoTags** (bool): Tag photos. Default value false.
                * **enableBIFGeneration** (bool): Enable video preview thumbnails. Default value true.
                * **includeInGlobal** (bool): Include in dashboard. Default value true.
                * **scanner** (str): Plex Photo Scanner

            **Movie Preferences**

                * **agent** (str): com.plexapp.agents.none, com.plexapp.agents.imdb, tv.plex.agents.movie,
                  com.plexapp.agents.themoviedb
                * **enableBIFGeneration** (bool): Enable video preview thumbnails. Default value true.
                * **enableCinemaTrailers** (bool): Enable Cinema Trailers. Default value true.
                * **includeInGlobal** (bool): Include in dashboard. Default value true.
                * **scanner** (str): Plex Movie, Plex Movie Scanner, Plex Video Files Scanner, Plex Video Files

            **IMDB Movie Options** (com.plexapp.agents.imdb)

                * **title** (bool): Localized titles. Default value false.
                * **extras** (bool): Find trailers and extras automatically (Plex Pass required). Default value true.
                * **only_trailers** (bool): Skip extras which aren't trailers. Default value false.
                * **redband** (bool): Use red band (restricted audiences) trailers when available. Default value false.
                * **native_subs** (bool): Include extras with subtitles in Library language. Default value false.
                * **cast_list** (int): Cast List Source: Default value 1 Possible options: 0:IMDb,1:The Movie Database.
                * **ratings** (int): Ratings Source, Default value 0 Possible options:
                  0:Rotten Tomatoes, 1:IMDb, 2:The Movie Database.
                * **summary** (int): Plot Summary Source: Default value 1 Possible options: 0:IMDb,1:The Movie Database.
                * **country** (int): Default value 46 Possible options 0:Argentina, 1:Australia, 2:Austria,
                  3:Belgium, 4:Belize, 5:Bolivia, 6:Brazil, 7:Canada, 8:Chile, 9:Colombia, 10:Costa Rica,
                  11:Czech Republic, 12:Denmark, 13:Dominican Republic, 14:Ecuador, 15:El Salvador,
                  16:France, 17:Germany, 18:Guatemala, 19:Honduras, 20:Hong Kong SAR, 21:Ireland,
                  22:Italy, 23:Jamaica, 24:Korea, 25:Liechtenstein, 26:Luxembourg, 27:Mexico, 28:Netherlands,
                  29:New Zealand, 30:Nicaragua, 31:Panama, 32:Paraguay, 33:Peru, 34:Portugal,
                  35:Peoples Republic of China, 36:Puerto Rico, 37:Russia, 38:Singapore, 39:South Africa,
                  40:Spain, 41:Sweden, 42:Switzerland, 43:Taiwan, 44:Trinidad, 45:United Kingdom,
                  46:United States, 47:Uruguay, 48:Venezuela.
                * **collections** (bool): Use collection info from The Movie Database. Default value false.
                * **localart** (bool): Prefer artwork based on library language. Default value true.
                * **adult** (bool): Include adult content. Default value false.
                * **usage** (bool): Send anonymous usage data to Plex. Default value true.

            **TheMovieDB Movie Options** (com.plexapp.agents.themoviedb)

                * **collections** (bool): Use collection info from The Movie Database. Default value false.
                * **localart** (bool): Prefer artwork based on library language. Default value true.
                * **adult** (bool): Include adult content. Default value false.
                * **country** (int): Country (used for release date and content rating). Default value 47 Possible
                  options 0:, 1:Argentina, 2:Australia, 3:Austria, 4:Belgium, 5:Belize, 6:Bolivia, 7:Brazil, 8:Canada,
                  9:Chile, 10:Colombia, 11:Costa Rica, 12:Czech Republic, 13:Denmark, 14:Dominican Republic, 15:Ecuador,
                  16:El Salvador, 17:France, 18:Germany, 19:Guatemala, 20:Honduras, 21:Hong Kong SAR, 22:Ireland,
                  23:Italy, 24:Jamaica, 25:Korea, 26:Liechtenstein, 27:Luxembourg, 28:Mexico, 29:Netherlands,
                  30:New Zealand, 31:Nicaragua, 32:Panama, 33:Paraguay, 34:Peru, 35:Portugal,
                  36:Peoples Republic of China, 37:Puerto Rico, 38:Russia, 39:Singapore, 40:South Africa, 41:Spain,
                  42:Sweden, 43:Switzerland, 44:Taiwan, 45:Trinidad, 46:United Kingdom, 47:United States, 48:Uruguay,
                  49:Venezuela.

            **Show Preferences**

                * **agent** (str): com.plexapp.agents.none, com.plexapp.agents.thetvdb, com.plexapp.agents.themoviedb
                * **enableBIFGeneration** (bool): Enable video preview thumbnails. Default value true.
                * **episodeSort** (int): Episode order. Default -1 Possible options: 0:Oldest first, 1:Newest first.
                * **flattenSeasons** (int): Seasons. Default value 0 Possible options: 0:Show,1:Hide.
                * **includeInGlobal** (bool): Include in dashboard. Default value true.
                * **scanner** (str): Plex Series Scanner

            **TheTVDB Show Options** (com.plexapp.agents.thetvdb)

                * **extras** (bool): Find trailers and extras automatically (Plex Pass required). Default value true.
                * **native_subs** (bool): Include extras with subtitles in Library language. Default value false.

            **TheMovieDB Show Options** (com.plexapp.agents.themoviedb)

                * **collections** (bool): Use collection info from The Movie Database. Default value false.
                * **localart** (bool): Prefer artwork based on library language. Default value true.
                * **adult** (bool): Include adult content. Default value false.
                * **country** (int): Country (used for release date and content rating). Default value 47 options
                  0:, 1:Argentina, 2:Australia, 3:Austria, 4:Belgium, 5:Belize, 6:Bolivia, 7:Brazil, 8:Canada, 9:Chile,
                  10:Colombia, 11:Costa Rica, 12:Czech Republic, 13:Denmark, 14:Dominican Republic, 15:Ecuador,
                  16:El Salvador, 17:France, 18:Germany, 19:Guatemala, 20:Honduras, 21:Hong Kong SAR, 22:Ireland,
                  23:Italy, 24:Jamaica, 25:Korea, 26:Liechtenstein, 27:Luxembourg, 28:Mexico, 29:Netherlands,
                  30:New Zealand, 31:Nicaragua, 32:Panama, 33:Paraguay, 34:Peru, 35:Portugal,
                  36:Peoples Republic of China, 37:Puerto Rico, 38:Russia, 39:Singapore, 40:South Africa,
                  41:Spain, 42:Sweden, 43:Switzerland, 44:Taiwan, 45:Trinidad, 46:United Kingdom, 47:United States,
                  48:Uruguay, 49:Venezuela.

            **Other Video Preferences**

                * **agent** (str): com.plexapp.agents.none, com.plexapp.agents.imdb, com.plexapp.agents.themoviedb
                * **enableBIFGeneration** (bool): Enable video preview thumbnails. Default value true.
                * **enableCinemaTrailers** (bool): Enable Cinema Trailers. Default value true.
                * **includeInGlobal** (bool): Include in dashboard. Default value true.
                * **scanner** (str): Plex Movie Scanner, Plex Video Files Scanner

            **IMDB Other Video Options** (com.plexapp.agents.imdb)

                * **title** (bool): Localized titles. Default value false.
                * **extras** (bool): Find trailers and extras automatically (Plex Pass required). Default value true.
                * **only_trailers** (bool): Skip extras which aren't trailers. Default value false.
                * **redband** (bool): Use red band (restricted audiences) trailers when available. Default value false.
                * **native_subs** (bool): Include extras with subtitles in Library language. Default value false.
                * **cast_list** (int): Cast List Source: Default value 1 Possible options: 0:IMDb,1:The Movie Database.
                * **ratings** (int): Ratings Source Default value 0 Possible options:
                  0:Rotten Tomatoes,1:IMDb,2:The Movie Database.
                * **summary** (int): Plot Summary Source: Default value 1 Possible options: 0:IMDb,1:The Movie Database.
                * **country** (int): Country: Default value 46 Possible options: 0:Argentina, 1:Australia, 2:Austria,
                  3:Belgium, 4:Belize, 5:Bolivia, 6:Brazil, 7:Canada, 8:Chile, 9:Colombia, 10:Costa Rica,
                  11:Czech Republic, 12:Denmark, 13:Dominican Republic, 14:Ecuador, 15:El Salvador, 16:France,
                  17:Germany, 18:Guatemala, 19:Honduras, 20:Hong Kong SAR, 21:Ireland, 22:Italy, 23:Jamaica,
                  24:Korea, 25:Liechtenstein, 26:Luxembourg, 27:Mexico, 28:Netherlands, 29:New Zealand, 30:Nicaragua,
                  31:Panama, 32:Paraguay, 33:Peru, 34:Portugal, 35:Peoples Republic of China, 36:Puerto Rico,
                  37:Russia, 38:Singapore, 39:South Africa, 40:Spain, 41:Sweden, 42:Switzerland, 43:Taiwan, 44:Trinidad,
                  45:United Kingdom, 46:United States, 47:Uruguay, 48:Venezuela.
                * **collections** (bool): Use collection info from The Movie Database. Default value false.
                * **localart** (bool): Prefer artwork based on library language. Default value true.
                * **adult** (bool): Include adult content. Default value false.
                * **usage** (bool): Send anonymous usage data to Plex. Default value true.

            **TheMovieDB Other Video Options** (com.plexapp.agents.themoviedb)

                * **collections** (bool): Use collection info from The Movie Database. Default value false.
                * **localart** (bool): Prefer artwork based on library language. Default value true.
                * **adult** (bool): Include adult content. Default value false.
                * **country** (int): Country (used for release date and content rating). Default
                  value 47 Possible options 0:, 1:Argentina, 2:Australia, 3:Austria, 4:Belgium, 5:Belize,
                  6:Bolivia, 7:Brazil, 8:Canada, 9:Chile, 10:Colombia, 11:Costa Rica, 12:Czech Republic,
                  13:Denmark, 14:Dominican Republic, 15:Ecuador, 16:El Salvador, 17:France, 18:Germany,
                  19:Guatemala, 20:Honduras, 21:Hong Kong SAR, 22:Ireland, 23:Italy, 24:Jamaica,
                  25:Korea, 26:Liechtenstein, 27:Luxembourg, 28:Mexico, 29:Netherlands, 30:New Zealand,
                  31:Nicaragua, 32:Panama, 33:Paraguay, 34:Peru, 35:Portugal,
                  36:Peoples Republic of China, 37:Puerto Rico, 38:Russia, 39:Singapore,
                  40:South Africa, 41:Spain, 42:Sweden, 43:Switzerland, 44:Taiwan, 45:Trinidad,
                  46:United Kingdom, 47:United States, 48:Uruguay, 49:Venezuela.
        """
        part = '/library/sections?name=%s&type=%s&agent=%s&scanner=%s&language=%s&location=%s' % (
            quote_plus(name), type, agent, quote_plus(scanner), language, quote_plus(location))  # noqa E126
        if kwargs:
            part += urlencode(kwargs)
        return self._server.query(part, method=self._server._session.post)

    def history(self, maxresults=9999999, mindate=None):
        """ Get Play History for all library Sections for the owner.
            Parameters:
                maxresults (int): Only return the specified number of results (optional).
                mindate (datetime): Min datetime to return results from.
        """
        hist = []
        for section in self.sections():
            hist.extend(section.history(maxresults=maxresults, mindate=mindate))
        return hist


class LibrarySection(PlexObject):
    """ Base class for a single library section.

        Attributes:
            agent (str): The metadata agent used for the library section (com.plexapp.agents.imdb, etc).
            allowSync (bool): True if you allow syncing content from the library section.
            art (str): Background artwork used to respresent the library section.
            composite (str): Composite image used to represent the library section.
            createdAt (datetime): Datetime the library section was created.
            filters (str): Unknown
            key (str): Key (or ID) of this library section.
            language (str): Language represented in this section (en, xn, etc).
            locations (List<str>): List of folder paths added to the library section.
            refreshing (bool): True if this section is currently being refreshed.
            scanner (str): Internal scanner used to find media (Plex Movie Scanner, Plex Premium Music Scanner, etc.)
            thumb (str): Thumbnail image used to represent the library section.
            title (str): Name of the library section.
            type (str): Type of content section represents (movie, show, artist, photo).
            updatedAt (datetime): Datetime the library section was last updated.
            uuid (str): Unique id for the section (32258d7c-3e6c-4ac5-98ad-bad7a3b78c63)
    """

    def _loadData(self, data):
        self._data = data
        self.agent = data.attrib.get('agent')
        self.allowSync = utils.cast(bool, data.attrib.get('allowSync'))
        self.art = data.attrib.get('art')
        self.composite = data.attrib.get('composite')
        self.createdAt = utils.toDatetime(data.attrib.get('createdAt'))
        self.filters = data.attrib.get('filters')
        self.key = data.attrib.get('key')  # invalid key from plex
        self.language = data.attrib.get('language')
        self.locations = self.listAttrs(data, 'path', etag='Location')
        self.refreshing = utils.cast(bool, data.attrib.get('refreshing'))
        self.scanner = data.attrib.get('scanner')
        self.thumb = data.attrib.get('thumb')
        self.title = data.attrib.get('title')
        self.type = data.attrib.get('type')
        self.updatedAt = utils.toDatetime(data.attrib.get('updatedAt'))
        self.uuid = data.attrib.get('uuid')
        # Private attrs as we dont want a reload.
        self._total_size = None

    def fetchItems(self, ekey, cls=None, container_start=None, container_size=None, **kwargs):
        """ Load the specified key to find and build all items with the specified tag
            and attrs. See :func:`~plexapi.base.PlexObject.fetchItem` for more details
            on how this is used.

            Parameters:
                container_start (None, int): offset to get a subset of the data
                container_size (None, int): How many items in data

        """
        url_kw = {}
        if container_start is not None:
            url_kw["X-Plex-Container-Start"] = container_start
        if container_size is not None:
            url_kw["X-Plex-Container-Size"] = container_size

        if ekey is None:
            raise BadRequest('ekey was not provided')
        data = self._server.query(ekey, params=url_kw)

        if '/all' in ekey:
            # totalSize is only included in the xml response
            # if container size is used.
            total_size = data.attrib.get("totalSize") or data.attrib.get("size")
            self._total_size = utils.cast(int, total_size)

        items = self.findItems(data, cls, ekey, **kwargs)

        librarySectionID = data.attrib.get('librarySectionID')
        if librarySectionID:
            for item in items:
                item.librarySectionID = librarySectionID
        return items

    @property
    def totalSize(self):
        """ Returns the total number of items in the library. """
        if self._total_size is None:
            part = '/library/sections/%s/all?X-Plex-Container-Start=0&X-Plex-Container-Size=1' % self.key
            data = self._server.query(part)
            self._total_size = int(data.attrib.get("totalSize"))

        return self._total_size

    def delete(self):
        """ Delete a library section. """
        try:
            return self._server.query('/library/sections/%s' % self.key, method=self._server._session.delete)
        except BadRequest:  # pragma: no cover
            msg = 'Failed to delete library %s' % self.key
            msg += 'You may need to allow this permission in your Plex settings.'
            log.error(msg)
            raise

    def reload(self, key=None):
        return self._server.library.section(self.title)

    def edit(self, agent=None, **kwargs):
        """ Edit a library (Note: agent is required). See :class:`~plexapi.library.Library` for example usage.

            Parameters:
                kwargs (dict): Dict of settings to edit.
        """
        if not agent:
            agent = self.agent
        part = '/library/sections/%s?agent=%s&%s' % (self.key, agent, urlencode(kwargs))
        self._server.query(part, method=self._server._session.put)

        # Reload this way since the self.key dont have a full path, but is simply a id.
        for s in self._server.library.sections():
            if s.key == self.key:
                return s

    def get(self, title):
        """ Returns the media item with the specified title.

            Parameters:
                title (str): Title of the item to return.
        """
        key = '/library/sections/%s/all?title=%s' % (self.key, quote(title, safe=''))
        return self.fetchItem(key, title__iexact=title)

    def all(self, libtype=None, **kwargs):
        """ Returns a list of all items from this library section.
            See description of :func:`plexapi.library.LibrarySection.search()` for details about filtering / sorting.
        """
        libtype = libtype or self.TYPE
        return self.search(libtype=libtype, **kwargs)

    def folders(self):
        """ Returns a list of available :class:`~plexapi.library.Folder` for this library section.
        """
        key = '/library/sections/%s/folder' % self.key
        return self.fetchItems(key, Folder)

    def hubs(self):
        """ Returns a list of available :class:`~plexapi.library.Hub` for this library section.
        """
        key = '/hubs/sections/%s' % self.key
        return self.fetchItems(key)

    def _filters(self):
        """ Returns a list of :class:`~plexapi.library.Filter` from this library section. """
        key = '/library/sections/%s/filters' % self.key
        return self.fetchItems(key, cls=Filter)

    def _sorts(self, mediaType=None):
        """ Returns a list of available :class:`~plexapi.library.Sort` for this library section.
        """
        items = []
        for data in self.listChoices('sorts', mediaType):
            sort = Sort(server=self._server, data=data._data)
            sort._initpath = data._initpath
            items.append(sort)
        return items

    def filterFields(self, mediaType=None):
        """ Returns a list of available :class:`~plexapi.library.FilterField` for this library section.
        """
        items = []
        key = '/library/sections/%s/filters?includeMeta=1' % self.key
        data = self._server.query(key)
        for meta in data.iter('Meta'):
            for metaType in meta.iter('Type'):
                if not mediaType or metaType.attrib.get('type') == mediaType:
                    fields = self.findItems(metaType, FilterField)
                    for field in fields:
                        field._initpath = metaType.attrib.get('key')
                        fieldType = [_ for _ in self.findItems(meta, FieldType) if _.type == field.type]
                        field.operators = fieldType[0].operators
                    items += fields
        if not items and mediaType:
            raise BadRequest('mediaType (%s) not found.' % mediaType)
        return items

    def agents(self):
        """ Returns a list of available :class:`~plexapi.media.Agent` for this library section.
        """
        return self._server.agents(utils.searchType(self.type))

    def settings(self):
        """ Returns a list of all library settings. """
        key = '/library/sections/%s/prefs' % self.key
        data = self._server.query(key)
        return self.findItems(data, cls=Setting)

    def editAdvanced(self, **kwargs):
        """ Edit a library's advanced settings. """
        data = {}
        idEnums = {}
        key = 'prefs[%s]'

        for setting in self.settings():
            if setting.type != 'bool':
                idEnums[setting.id] = setting.enumValues
            else:
                idEnums[setting.id] = {0: False, 1: True}

        for settingID, value in kwargs.items():
            try:
                enums = idEnums.get(settingID)
                enumValues = [int(x) for x in enums]
            except TypeError:
                raise NotFound('%s not found in %s' % (value, list(idEnums.keys())))
            if value in enumValues:
                data[key % settingID] = value
            else:
                raise NotFound('%s not found in %s' % (value, enums))

        self.edit(**data)

    def defaultAdvanced(self):
        """ Edit all of library's advanced settings to default. """
        data = {}
        key = 'prefs[%s]'
        for setting in self.settings():
            if setting.type == 'bool':
                data[key % setting.id] = int(setting.default)
            else:
                data[key % setting.id] = setting.default

        self.edit(**data)

    def timeline(self):
        """ Returns a timeline query for this library section. """
        key = '/library/sections/%s/timeline' % self.key
        data = self._server.query(key)
        return LibraryTimeline(self, data)

    def onDeck(self):
        """ Returns a list of media items on deck from this library section. """
        key = '/library/sections/%s/onDeck' % self.key
        return self.fetchItems(key)

    def recentlyAdded(self, maxresults=50):
        """ Returns a list of media items recently added from this library section.

            Parameters:
                maxresults (int): Max number of items to return (default 50).
        """
        return self.search(sort='addedAt:desc', maxresults=maxresults)

    def firstCharacter(self):
        key = '/library/sections/%s/firstCharacter' % self.key
        return self.fetchItems(key, cls=FirstCharacter)

    def analyze(self):
        """ Run an analysis on all of the items in this library section. See
            See :func:`~plexapi.base.PlexPartialObject.analyze` for more details.
        """
        key = '/library/sections/%s/analyze' % self.key
        self._server.query(key, method=self._server._session.put)

    def emptyTrash(self):
        """ If a section has items in the Trash, use this option to empty the Trash. """
        key = '/library/sections/%s/emptyTrash' % self.key
        self._server.query(key, method=self._server._session.put)

    def update(self, path=None):
        """ Scan this section for new media.

            Parameters:
                path (str, optional): Full path to folder to scan.
        """
        key = '/library/sections/%s/refresh' % self.key
        if path is not None:
            key += '?path=%s' % quote_plus(path)
        self._server.query(key)

    def cancelUpdate(self):
        """ Cancel update of this Library Section. """
        key = '/library/sections/%s/refresh' % self.key
        self._server.query(key, method=self._server._session.delete)

    def refresh(self):
        """ Forces a download of fresh media information from the internet.
            This can take a long time. Any locked fields are not modified.
        """
        key = '/library/sections/%s/refresh?force=1' % self.key
        self._server.query(key)

    def deleteMediaPreviews(self):
        """ Delete the preview thumbnails for items in this library. This cannot
            be undone. Recreating media preview files can take hours or even days.
        """
        key = '/library/sections/%s/indexes' % self.key
        self._server.query(key, method=self._server._session.delete)

    def listChoices(self, category, libtype=None, **kwargs):
        """ Returns a list of :class:`~plexapi.library.FilterChoice` objects for the
            specified category and libtype. kwargs can be any of the same kwargs in
            :func:`~plexapi.library.LibraySection.search` to help narrow down the choices
            to only those that matter in your current context.

            Parameters:
                category (str): Category to list choices for (genre, contentRating, etc).
                libtype (int): Library type of item filter.
                **kwargs (dict): Additional kwargs to narrow down the choices.

            Raises:
                :exc:`~plexapi.exceptions.BadRequest`: Cannot include kwarg equal to specified category.
        """
        # TODO: Should this be moved to base?
        if category in kwargs:
            raise BadRequest('Cannot include kwarg equal to specified category: %s' % category)
        args = {}
        for subcategory, value in kwargs.items():
            args[category] = self._cleanSearchFilter(subcategory, value)
        if libtype is not None:
            args['type'] = utils.searchType(libtype)
        key = '/library/sections/%s/%s%s' % (self.key, category, utils.joinArgs(args))
        return self.fetchItems(key, cls=FilterChoice)

    def search(self, title=None, sort=None, maxresults=None,
               libtype=None, container_start=0, container_size=X_PLEX_CONTAINER_SIZE, **kwargs):
        """ Search the library. The http requests will be batched in container_size. If you're only looking for the first <num>
            results, it would be wise to set the maxresults option to that amount so this functions
            doesn't iterate over all results on the server.

            Parameters:
                title (str): General string query to search for (optional).
                sort (str): column:dir; column can be any of {addedAt, originallyAvailableAt, lastViewedAt,
                      titleSort, rating, mediaHeight, duration}. dir can be asc or desc (optional).
                maxresults (int): Only return the specified number of results (optional).
                libtype (str): Filter results to a spcifiec libtype (movie, show, episode, artist,
                    album, track; optional).
                container_start (int): default 0
                container_size (int): default X_PLEX_CONTAINER_SIZE in your config file.
                **kwargs (dict): Any of the available filters for the current library section. Partial string
                        matches allowed. Multiple matches OR together. Negative filtering also possible, just add an
                        exclamation mark to the end of filter name, e.g. `resolution!=1x1`.

                        * unwatched: Display or hide unwatched content (True, False). [all]
                        * duplicate: Display or hide duplicate items (True, False). [movie]
                        * actor: List of actors to search ([actor_or_id, ...]). [movie]
                        * collection: List of collections to search within ([collection_or_id, ...]). [all]
                        * contentRating: List of content ratings to search within ([rating_or_key, ...]). [movie,tv]
                        * country: List of countries to search within ([country_or_key, ...]). [movie,music]
                        * decade: List of decades to search within ([yyy0, ...]). [movie]
                        * director: List of directors to search ([director_or_id, ...]). [movie]
                        * genre: List Genres to search within ([genere_or_id, ...]). [all]
                        * network: List of TV networks to search within ([resolution_or_key, ...]). [tv]
                        * resolution: List of video resolutions to search within ([resolution_or_key, ...]). [movie]
                        * studio: List of studios to search within ([studio_or_key, ...]). [music]
                        * year: List of years to search within ([yyyy, ...]). [all]

            Raises:
                :exc:`~plexapi.exceptions.BadRequest`: When applying an unknown filter.
        """
        # cleanup the core arguments
        args = {}
        for category, value in list(kwargs.items()):
            if category.split('__')[-1] not in OPERATORS:
                args[category] = self._cleanSearchFilter(category, value, libtype)
                del kwargs[category]
        if title is not None:
            args['title'] = title
        if sort is not None:
            args['sort'] = self._cleanSearchSort(sort)
        if libtype is not None:
            args['type'] = utils.searchType(libtype)

        results = []
        subresults = []
        offset = container_start

        if maxresults is not None:
            container_size = min(container_size, maxresults)
        while True:
            key = '/library/sections/%s/all%s' % (self.key, utils.joinArgs(args))
            subresults = self.fetchItems(key, container_start=container_start,
                                         container_size=container_size, **kwargs)
            if not len(subresults):
                if offset > self.totalSize:
                    log.info("container_start is higher then the number of items in the library")
                break

            results.extend(subresults)

            # self.totalSize is not used as a condition in the while loop as
            # this require a additional http request.
            # self.totalSize is updated from .fetchItems
            wanted_number_of_items = self.totalSize - offset
            if maxresults is not None:
                wanted_number_of_items = min(maxresults, wanted_number_of_items)
                container_size = min(container_size, maxresults - len(results))

            if wanted_number_of_items <= len(results):
                break

            container_start += container_size

        return results

    def _cleanSearchFilter(self, category, value, libtype=None):
        # check a few things before we begin
        categories = [x.key for x in self.filterFields()]
        booleanFilters = [x.key for x in self.filterFields() if x.type == 'boolean']
        if category.endswith('!'):
            if category[:-1] not in categories:
                raise BadRequest('Unknown filter category: %s' % category[:-1])
        elif category not in categories:
            raise BadRequest('Unknown filter category: %s' % category)
        if category in booleanFilters:
            return '1' if value else '0'
        if not isinstance(value, (list, tuple)):
            value = [value]
        # convert list of values to list of keys or ids
        result = set()
        choices = self.listChoices(category, libtype)
        lookup = {c.title.lower(): unquote(unquote(c.key)) for c in choices}
        allowed = set(c.key for c in choices)
        for item in value:
            item = str((item.id or item.tag) if isinstance(item, media.MediaTag) else item).lower()
            # find most logical choice(s) to use in url
            if item in allowed: result.add(item); continue
            if item in lookup: result.add(lookup[item]); continue
            matches = [k for t, k in lookup.items() if item in t]
            if matches: map(result.add, matches); continue
            # nothing matched; use raw item value
            log.debug('Filter value not listed, using raw item value: %s' % item)
            result.add(item)
        return ','.join(result)

    def _cleanSearchSort(self, sort):
        sort = '%s:asc' % sort if ':' not in sort else sort
        scol, sdir = sort.lower().split(':')
        allowedSort = [sort.key for sort in self._sorts()]
        lookup = {s.lower(): s for s in allowedSort}
        if scol not in lookup:
            raise BadRequest('Unknown sort column: %s' % scol)
        if sdir not in ('asc', 'desc'):
            raise BadRequest('Unknown sort dir: %s' % sdir)
        return '%s:%s' % (lookup[scol], sdir)

    def _locations(self):
        """ Returns a list of :class:`~plexapi.library.Location` objects
        """
        return self.findItems(self._data, Location)

    def sync(self, policy, mediaSettings, client=None, clientId=None, title=None, sort=None, libtype=None,
             **kwargs):
        """ Add current library section as sync item for specified device.
            See description of :func:`~plexapi.library.LibrarySection.search` for details about filtering / sorting
            and :func:`~plexapi.myplex.MyPlexAccount.sync` for possible exceptions.

            Parameters:
                policy (:class:`~plexapi.sync.Policy`): policy of syncing the media (how many items to sync and process
                                                       watched media or not), generated automatically when method
                                                       called on specific LibrarySection object.
                mediaSettings (:class:`~plexapi.sync.MediaSettings`): Transcoding settings used for the media, generated
                                                                     automatically when method called on specific
                                                                     LibrarySection object.
                client (:class:`~plexapi.myplex.MyPlexDevice`): sync destination, see
                                                               :func:`~plexapi.myplex.MyPlexAccount.sync`.
                clientId (str): sync destination, see :func:`~plexapi.myplex.MyPlexAccount.sync`.
                title (str): descriptive title for the new :class:`~plexapi.sync.SyncItem`, if empty the value would be
                             generated from metadata of current media.
                sort (str): formatted as `column:dir`; column can be any of {`addedAt`, `originallyAvailableAt`,
                            `lastViewedAt`, `titleSort`, `rating`, `mediaHeight`, `duration`}. dir can be `asc` or
                            `desc`.
                libtype (str): Filter results to a specific libtype (`movie`, `show`, `episode`, `artist`, `album`,
                               `track`).

            Returns:
                :class:`~plexapi.sync.SyncItem`: an instance of created syncItem.

            Raises:
                :exc:`~plexapi.exceptions.BadRequest`: When the library is not allowed to sync.

            Example:

                .. code-block:: python

                    from plexapi import myplex
                    from plexapi.sync import Policy, MediaSettings, VIDEO_QUALITY_3_MBPS_720p

                    c = myplex.MyPlexAccount()
                    target = c.device('Plex Client')
                    sync_items_wd = c.syncItems(target.clientIdentifier)
                    srv = c.resource('Server Name').connect()
                    section = srv.library.section('Movies')
                    policy = Policy('count', unwatched=True, value=1)
                    media_settings = MediaSettings.create(VIDEO_QUALITY_3_MBPS_720p)
                    section.sync(target, policy, media_settings, title='Next best movie', sort='rating:desc')

        """
        from plexapi.sync import SyncItem

        if not self.allowSync:
            raise BadRequest('The requested library is not allowed to sync')

        args = {}
        for category, value in kwargs.items():
            args[category] = self._cleanSearchFilter(category, value, libtype)
        if sort is not None:
            args['sort'] = self._cleanSearchSort(sort)
        if libtype is not None:
            args['type'] = utils.searchType(libtype)

        myplex = self._server.myPlexAccount()
        sync_item = SyncItem(self._server, None)
        sync_item.title = title if title else self.title
        sync_item.rootTitle = self.title
        sync_item.contentType = self.CONTENT_TYPE
        sync_item.metadataType = self.METADATA_TYPE
        sync_item.machineIdentifier = self._server.machineIdentifier

        key = '/library/sections/%s/all' % self.key

        sync_item.location = 'library://%s/directory/%s' % (self.uuid, quote_plus(key + utils.joinArgs(args)))
        sync_item.policy = policy
        sync_item.mediaSettings = mediaSettings

        return myplex.sync(client=client, clientId=clientId, sync_item=sync_item)

    def history(self, maxresults=9999999, mindate=None):
        """ Get Play History for this library Section for the owner.
            Parameters:
                maxresults (int): Only return the specified number of results (optional).
                mindate (datetime): Min datetime to return results from.
        """
        return self._server.history(maxresults=maxresults, mindate=mindate, librarySectionID=self.key, accountID=1)

    @deprecated('use "collections" (plural) instead')
    def collection(self, **kwargs):
        return self.collections()

    def collections(self, **kwargs):
        """ Returns a list of collections from this library section.
            See description of :func:`~plexapi.library.LibrarySection.search` for details about filtering / sorting.
        """
        return self.search(libtype='collection', **kwargs)

    def playlists(self, **kwargs):
        """ Returns a list of playlists from this library section. """
        key = '/playlists?type=15&playlistType=%s&sectionID=%s' % (self.CONTENT_TYPE, self.key)
        return self.fetchItems(key, **kwargs)


class MovieSection(LibrarySection):
    """ Represents a :class:`~plexapi.library.LibrarySection` section containing movies.

        Attributes:
            TAG (str): 'Directory'
            TYPE (str): 'movie'
    """
    TAG = 'Directory'
    TYPE = 'movie'
    METADATA_TYPE = 'movie'
    CONTENT_TYPE = 'video'

    def sync(self, videoQuality, limit=None, unwatched=False, **kwargs):
        """ Add current Movie library section as sync item for specified device.
            See description of :func:`~plexapi.library.LibrarySection.search` for details about filtering / sorting and
            :func:`~plexapi.library.LibrarySection.sync` for details on syncing libraries and possible exceptions.

            Parameters:
                videoQuality (int): idx of quality of the video, one of VIDEO_QUALITY_* values defined in
                                    :mod:`~plexapi.sync` module.
                limit (int): maximum count of movies to sync, unlimited if `None`.
                unwatched (bool): if `True` watched videos wouldn't be synced.

            Returns:
                :class:`~plexapi.sync.SyncItem`: an instance of created syncItem.

            Example:

                .. code-block:: python

                    from plexapi import myplex
                    from plexapi.sync import VIDEO_QUALITY_3_MBPS_720p

                    c = myplex.MyPlexAccount()
                    target = c.device('Plex Client')
                    sync_items_wd = c.syncItems(target.clientIdentifier)
                    srv = c.resource('Server Name').connect()
                    section = srv.library.section('Movies')
                    section.sync(VIDEO_QUALITY_3_MBPS_720p, client=target, limit=1, unwatched=True,
                                 title='Next best movie', sort='rating:desc')

        """
        from plexapi.sync import Policy, MediaSettings
        kwargs['mediaSettings'] = MediaSettings.createVideo(videoQuality)
        kwargs['policy'] = Policy.create(limit, unwatched)
        return super(MovieSection, self).sync(**kwargs)


class ShowSection(LibrarySection):
    """ Represents a :class:`~plexapi.library.LibrarySection` section containing tv shows.

        Attributes:
            TAG (str): 'Directory'
            TYPE (str): 'show'
    """

    TAG = 'Directory'
    TYPE = 'show'
    METADATA_TYPE = 'episode'
    CONTENT_TYPE = 'video'

    def searchShows(self, **kwargs):
        """ Search for a show. See :func:`~plexapi.library.LibrarySection.search` for usage. """
        return self.search(libtype='show', **kwargs)

    def searchEpisodes(self, **kwargs):
        """ Search for an episode. See :func:`~plexapi.library.LibrarySection.search` for usage. """
        return self.search(libtype='episode', **kwargs)

    def recentlyAdded(self, libtype='episode', maxresults=50):
        """ Returns a list of recently added episodes from this library section.

            Parameters:
                maxresults (int): Max number of items to return (default 50).
        """
        return self.search(sort='episode.addedAt:desc', libtype=libtype, maxresults=maxresults)

    def sync(self, videoQuality, limit=None, unwatched=False, **kwargs):
        """ Add current Show library section as sync item for specified device.
            See description of :func:`~plexapi.library.LibrarySection.search` for details about filtering / sorting and
            :func:`~plexapi.library.LibrarySection.sync` for details on syncing libraries and possible exceptions.

            Parameters:
                videoQuality (int): idx of quality of the video, one of VIDEO_QUALITY_* values defined in
                                    :mod:`~plexapi.sync` module.
                limit (int): maximum count of episodes to sync, unlimited if `None`.
                unwatched (bool): if `True` watched videos wouldn't be synced.

            Returns:
                :class:`~plexapi.sync.SyncItem`: an instance of created syncItem.

            Example:

                .. code-block:: python

                    from plexapi import myplex
                    from plexapi.sync import VIDEO_QUALITY_3_MBPS_720p

                    c = myplex.MyPlexAccount()
                    target = c.device('Plex Client')
                    sync_items_wd = c.syncItems(target.clientIdentifier)
                    srv = c.resource('Server Name').connect()
                    section = srv.library.section('TV-Shows')
                    section.sync(VIDEO_QUALITY_3_MBPS_720p, client=target, limit=1, unwatched=True,
                                 title='Next unwatched episode')

        """
        from plexapi.sync import Policy, MediaSettings
        kwargs['mediaSettings'] = MediaSettings.createVideo(videoQuality)
        kwargs['policy'] = Policy.create(limit, unwatched)
        return super(ShowSection, self).sync(**kwargs)


class MusicSection(LibrarySection):
    """ Represents a :class:`~plexapi.library.LibrarySection` section containing music artists.

        Attributes:
            TAG (str): 'Directory'
            TYPE (str): 'artist'
    """
    TAG = 'Directory'
    TYPE = 'artist'

    CONTENT_TYPE = 'audio'
    METADATA_TYPE = 'track'

    def albums(self):
        """ Returns a list of :class:`~plexapi.audio.Album` objects in this section. """
        key = '/library/sections/%s/albums' % self.key
        return self.fetchItems(key)

    def stations(self):
        """ Returns a list of :class:`~plexapi.audio.Album` objects in this section. """
        key = '/hubs/sections/%s?includeStations=1' % self.key
        return self.fetchItems(key, cls=Station)

    def searchArtists(self, **kwargs):
        """ Search for an artist. See :func:`~plexapi.library.LibrarySection.search` for usage. """
        return self.search(libtype='artist', **kwargs)

    def searchAlbums(self, **kwargs):
        """ Search for an album. See :func:`~plexapi.library.LibrarySection.search` for usage. """
        return self.search(libtype='album', **kwargs)

    def searchTracks(self, **kwargs):
        """ Search for a track. See :func:`~plexapi.library.LibrarySection.search` for usage. """
        return self.search(libtype='track', **kwargs)

    def sync(self, bitrate, limit=None, **kwargs):
        """ Add current Music library section as sync item for specified device.
            See description of :func:`~plexapi.library.LibrarySection.search` for details about filtering / sorting and
            :func:`~plexapi.library.LibrarySection.sync` for details on syncing libraries and possible exceptions.

            Parameters:
                bitrate (int): maximum bitrate for synchronized music, better use one of MUSIC_BITRATE_* values from the
                               module :mod:`~plexapi.sync`.
                limit (int): maximum count of tracks to sync, unlimited if `None`.

            Returns:
                :class:`~plexapi.sync.SyncItem`: an instance of created syncItem.

            Example:

                .. code-block:: python

                    from plexapi import myplex
                    from plexapi.sync import AUDIO_BITRATE_320_KBPS

                    c = myplex.MyPlexAccount()
                    target = c.device('Plex Client')
                    sync_items_wd = c.syncItems(target.clientIdentifier)
                    srv = c.resource('Server Name').connect()
                    section = srv.library.section('Music')
                    section.sync(AUDIO_BITRATE_320_KBPS, client=target, limit=100, sort='addedAt:desc',
                                 title='New music')

        """
        from plexapi.sync import Policy, MediaSettings
        kwargs['mediaSettings'] = MediaSettings.createMusic(bitrate)
        kwargs['policy'] = Policy.create(limit)
        return super(MusicSection, self).sync(**kwargs)


class PhotoSection(LibrarySection):
    """ Represents a :class:`~plexapi.library.LibrarySection` section containing photos.

        Attributes:
            TAG (str): 'Directory'
            TYPE (str): 'photo'
    """
    TAG = 'Directory'
    TYPE = 'photo'
    CONTENT_TYPE = 'photo'
    METADATA_TYPE = 'photo'

    def all(self, libtype=None, **kwargs):
        """ Returns a list of all items from this library section.
            See description of :func:`plexapi.library.LibrarySection.search()` for details about filtering / sorting.
        """
        libtype = libtype or 'photoalbum'
        return self.search(libtype=libtype, **kwargs)

    def collections(self, **kwargs):
        raise NotImplementedError('Collections are not available for a Photo library.')

    def searchAlbums(self, title, **kwargs):
        """ Search for an album. See :func:`~plexapi.library.LibrarySection.search` for usage. """
        return self.search(libtype='photoalbum', title=title, **kwargs)

    def searchPhotos(self, title, **kwargs):
        """ Search for a photo. See :func:`~plexapi.library.LibrarySection.search` for usage. """
        return self.search(libtype='photo', title=title, **kwargs)

    def sync(self, resolution, limit=None, **kwargs):
        """ Add current Music library section as sync item for specified device.
            See description of :func:`~plexapi.library.LibrarySection.search` for details about filtering / sorting and
            :func:`~plexapi.library.LibrarySection.sync` for details on syncing libraries and possible exceptions.

            Parameters:
                resolution (str): maximum allowed resolution for synchronized photos, see PHOTO_QUALITY_* values in the
                                  module :mod:`~plexapi.sync`.
                limit (int): maximum count of tracks to sync, unlimited if `None`.

            Returns:
                :class:`~plexapi.sync.SyncItem`: an instance of created syncItem.

            Example:

                .. code-block:: python

                    from plexapi import myplex
                    from plexapi.sync import PHOTO_QUALITY_HIGH

                    c = myplex.MyPlexAccount()
                    target = c.device('Plex Client')
                    sync_items_wd = c.syncItems(target.clientIdentifier)
                    srv = c.resource('Server Name').connect()
                    section = srv.library.section('Photos')
                    section.sync(PHOTO_QUALITY_HIGH, client=target, limit=100, sort='addedAt:desc',
                                 title='Fresh photos')

        """
        from plexapi.sync import Policy, MediaSettings
        kwargs['mediaSettings'] = MediaSettings.createPhoto(resolution)
        kwargs['policy'] = Policy.create(limit)
        return super(PhotoSection, self).sync(**kwargs)


class FilterChoice(PlexObject):
    """ Represents a single filter choice. These objects are gathered when using filters
        while searching for library items and is the object returned in the result set of
        :func:`~plexapi.library.LibrarySection.listChoices`.

        Attributes:
            TAG (str): 'Directory'
            server (:class:`~plexapi.server.PlexServer`): PlexServer this client is connected to.
            initpath (str): Relative path requested when retrieving specified `data` (optional).
            fastKey (str): API path to quickly list all items in this filter
                (/library/sections/<section>/all?genre=<key>)
            key (str): Short key (id) of this filter option (used ad <key> in fastKey above).
            thumb (str): Thumbnail used to represent this filter option.
            title (str): Human readable name for this filter option.
            type (str): Filter type (genre, contentRating, etc).
    """
    TAG = 'Directory'

    def _loadData(self, data):
        """ Load attribute values from Plex XML response. """
        self._data = data
        self.fastKey = data.attrib.get('fastKey')
        self.key = data.attrib.get('key')
        self.thumb = data.attrib.get('thumb')
        self.title = data.attrib.get('title')
        self.type = data.attrib.get('type')


@utils.registerPlexObject
class LibraryTimeline(PlexObject):
    """Represents a LibrarySection timeline.

        Attributes:
            TAG (str): 'LibraryTimeline'
            size (int): Unknown
            allowSync (bool): Unknown
            art (str): Relative path to art image.
            content (str): "secondary"
            identifier (str): "com.plexapp.plugins.library"
            latestEntryTime (int): Epoch timestamp
            mediaTagPrefix (str): "/system/bundle/media/flags/"
            mediaTagVersion (int): Unknown
            thumb (str): Relative path to library thumb image.
            title1 (str): Name of library section.
            updateQueueSize (int): Number of items queued to update.
            viewGroup (str): "secondary"
            viewMode (int): Unknown
    """
    TAG = 'LibraryTimeline'

    def _loadData(self, data):
        """ Load attribute values from Plex XML response. """
        self._data = data
        self.size = utils.cast(int, data.attrib.get('size'))
        self.allowSync = utils.cast(bool, data.attrib.get('allowSync'))
        self.art = data.attrib.get('art')
        self.content = data.attrib.get('content')
        self.identifier = data.attrib.get('identifier')
        self.latestEntryTime = utils.cast(int, data.attrib.get('latestEntryTime'))
        self.mediaTagPrefix = data.attrib.get('mediaTagPrefix')
        self.mediaTagVersion = utils.cast(int, data.attrib.get('mediaTagVersion'))
        self.thumb = data.attrib.get('thumb')
        self.title1 = data.attrib.get('title1')
        self.updateQueueSize = utils.cast(int, data.attrib.get('updateQueueSize'))
        self.viewGroup = data.attrib.get('viewGroup')
        self.viewMode = utils.cast(int, data.attrib.get('viewMode'))


@utils.registerPlexObject
class Location(PlexObject):
    """ Represents a single library Location.

        Attributes:
            TAG (str): 'Location'
            id (int): Location path ID.
            path (str): Path used for library..
    """
    TAG = 'Location'

    def _loadData(self, data):
        """ Load attribute values from Plex XML response. """
        self._data = data
        self.id = utils.cast(int, data.attrib.get('id'))
        self.path = data.attrib.get('path')


class Filter(PlexObject):
    """ Represents a single Filter.

        Attributes:
            TAG (str): 'Directory'
            TYPE (str): 'filter'
    """
    TAG = 'Directory'
    TYPE = 'filter'

    def _loadData(self, data):
        self._data = data
        self.filter = data.attrib.get('filter')
        self.filterType = data.attrib.get('filterType')
        self.key = data.attrib.get('key')
        self.title = data.attrib.get('title')
        self.type = data.attrib.get('type')


@utils.registerPlexObject
class Hub(PlexObject):
    """ Represents a single Hub (or category) in the PlexServer search.

        Attributes:
            TAG (str): 'Hub'
            context (str): The context of the hub.
            hubKey (str): API URL for these specific hub items.
            hubIdentifier (str): The identifier of the hub.
            key (str): API URL for the hub.
            more (bool): True if there are more items to load (call reload() to fetch all items).
            size (int): The number of items in the hub.
            style (str): The style of the hub.
            title (str): The title of the hub.
            type (str): The type of items in the hub.
    """
    TAG = 'Hub'

    def _loadData(self, data):
        """ Load attribute values from Plex XML response. """
        self._data = data
        self.context = data.attrib.get('context')
        self.hubKey = data.attrib.get('hubKey')
        self.hubIdentifier = data.attrib.get('hubIdentifier')
        self.items = self.findItems(data)
        self.key = data.attrib.get('key')
        self.more = utils.cast(bool, data.attrib.get('more'))
        self.size = utils.cast(int, data.attrib.get('size'))
        self.style = data.attrib.get('style')
        self.title = data.attrib.get('title')
        self.type = data.attrib.get('type')

    def __len__(self):
        return self.size

    def reload(self):
        """ Reloads the hub to fetch all items in the hub. """
        if self.more and self.key:
            self.items = self.fetchItems(self.key)
            self.more = False
            self.size = len(self.items)


class HubMediaTag(PlexObject):
    """ Base class of hub media tag search results.

        Attributes:
            count (int): The number of items where this tag is found.
            filter (str): The URL filter for the tag.
            id (int): The id of the tag.
            key (str): API URL (/library/section/<librarySectionID>/all?<filter>).
            librarySectionID (int): The library section ID where the tag is found.
            librarySectionKey (str): API URL for the library section (/library/section/<librarySectionID>)
            librarySectionTitle (str): The library title where the tag is found.
            librarySectionType (int): The library type where the tag is found.
            reason (str): The reason for the search result.
            reasonID (int): The reason ID for the search result.
            reasonTitle (str): The reason title for the search result.
            type (str): The type of search result (tag).
            tag (str): The title of the tag.
            tagType (int): The type ID of the tag.
            tagValue (int): The value of the tag.
            thumb (str): The URL for the thumbnail of the tag (if available).
    """
    TAG = 'Directory'

    def _loadData(self, data):
        """ Load attribute values from Plex XML response. """
        self._data = data
        self.count = utils.cast(int, data.attrib.get('count'))
        self.filter = data.attrib.get('filter')
        self.id = utils.cast(int, data.attrib.get('id'))
        self.key = data.attrib.get('key')
        self.librarySectionID = utils.cast(int, data.attrib.get('librarySectionID'))
        self.librarySectionKey = data.attrib.get('librarySectionKey')
        self.librarySectionTitle = data.attrib.get('librarySectionTitle')
        self.librarySectionType = utils.cast(int, data.attrib.get('librarySectionType'))
        self.reason = data.attrib.get('reason')
        self.reasonID = utils.cast(int, data.attrib.get('reasonID'))
        self.reasonTitle = data.attrib.get('reasonTitle')
        self.type = data.attrib.get('type')
        self.tag = data.attrib.get('tag')
        self.tagType = utils.cast(int, data.attrib.get('tagType'))
        self.tagValue = utils.cast(int, data.attrib.get('tagValue'))
        self.thumb = data.attrib.get('thumb')


@utils.registerPlexObject
class Tag(HubMediaTag):
    """ Represents a single Tag hub search media tag.

        Attributes:
            TAGTYPE (int): 0
    """
    TAGTYPE = 0


@utils.registerPlexObject
class Genre(HubMediaTag):
    """ Represents a single Genre hub search media tag.

        Attributes:
            TAGTYPE (int): 1
    """
    TAGTYPE = 1


@utils.registerPlexObject
class Director(HubMediaTag):
    """ Represents a single Director hub search media tag.

        Attributes:
            TAGTYPE (int): 4
    """
    TAGTYPE = 4


@utils.registerPlexObject
class Actor(HubMediaTag):
    """ Represents a single Actor hub search media tag.

        Attributes:
            TAGTYPE (int): 6
    """
    TAGTYPE = 6


@utils.registerPlexObject
class AutoTag(HubMediaTag):
    """ Represents a single AutoTag hub search media tag.

        Attributes:
            TAGTYPE (int): 207
    """
    TAGTYPE = 207


@utils.registerPlexObject
class Place(HubMediaTag):
    """ Represents a single Place hub search media tag.

        Attributes:
            TAGTYPE (int): 400
    """
    TAGTYPE = 400


@utils.registerPlexObject
class Station(PlexObject):
    """ Represents the Station area in the MusicSection.

        Attributes:
            TITLE (str): 'Stations'
            TYPE (str): 'station'
            hubIdentifier (str): Unknown.
            size (int): Number of items found.
            title (str): Title of this Hub.
            type (str): Type of items in the Hub.
            more (str): Unknown.
            style (str): Unknown
            items (str): List of items in the Hub.
    """
    TITLE = 'Stations'
    TYPE = 'station'

    def _loadData(self, data):
        """ Load attribute values from Plex XML response. """
        self._data = data
        self.hubIdentifier = data.attrib.get('hubIdentifier')
        self.size = utils.cast(int, data.attrib.get('size'))
        self.title = data.attrib.get('title')
        self.type = data.attrib.get('type')
        self.more = data.attrib.get('more')
        self.style = data.attrib.get('style')
        self.items = self.findItems(data)

    def __len__(self):
        return self.size


class Sort(PlexObject):
    """ Represents a Sort element found in library.

        Attributes:
            TAG (str): 'Sort'
            defaultDirection (str): Default sorting direction.
            descKey (str): Url key for sorting with desc.
            key (str): Url key for sorting,
            title (str): Title of sorting,
            firstCharacterKey (str): Url path for first character endpoint.
    """
    TAG = 'Sort'

    def _loadData(self, data):
        """ Load attribute values from Plex XML response. """
        self._data = data
        self.defaultDirection = data.attrib.get('defaultDirection')
        self.descKey = data.attrib.get('descKey')
        self.key = data.attrib.get('key')
        self.title = data.attrib.get('title')
        self.firstCharacterKey = data.attrib.get('firstCharacterKey')


class FilterField(PlexObject):
    """ Represents a Filters Field element found in library.

        Attributes:
            TAG (str): 'Field'
            key (str): Url key for filter,
            title (str): Title of filter.
            type (str): Type of filter (string, boolean, integer, date, etc).
            subType (str): Subtype of filter (decade, rating, etc).
            operators (str): Operators available for this filter.
    """
    TAG = 'Field'

    def _loadData(self, data):
        """ Load attribute values from Plex XML response. """
        self._data = data
        self.key = data.attrib.get('key')
        self.title = data.attrib.get('title')
        self.type = data.attrib.get('type')
        self.subType = data.attrib.get('subType')
        self.operators = []


@utils.registerPlexObject
class Operator(PlexObject):
    """ Represents an Operator available for filter.

        Attributes:
            TAG (str): 'Operator'
            key (str): Url key for operator.
            title (str): Title of operator.
    """
    TAG = 'Operator'

    def _loadData(self, data):
        """ Load attribute values from Plex XML response. """
        self.key = data.attrib.get('key')
        self.title = data.attrib.get('title')


class Folder(PlexObject):
    """ Represents a Folder inside a library.

        Attributes:
            key (str): Url key for folder.
            title (str): Title of folder.
    """

    def _loadData(self, data):
        """ Load attribute values from Plex XML response. """
        self.key = data.attrib.get('key')
        self.title = data.attrib.get('title')

    def subfolders(self):
        """ Returns a list of available :class:`~plexapi.library.Folder` for this folder.
            Continue down subfolders until a mediaType is found.
        """
        if self.key.startswith('/library/metadata'):
            return self.fetchItems(self.key)
        else:
            return self.fetchItems(self.key, Folder)

    def allSubfolders(self):
        """ Returns a list of all available :class:`~plexapi.library.Folder` for this folder.
            Only returns :class:`~plexapi.library.Folder`.
        """
        folders = []
        for folder in self.subfolders():
            if not folder.key.startswith('/library/metadata'):
                folders.append(folder)
                while True:
                    for subfolder in folder.subfolders():
                        if not subfolder.key.startswith('/library/metadata'):
                            folders.append(subfolder)
                            continue
                    break
        return folders


@utils.registerPlexObject
class FieldType(PlexObject):
    """ Represents a FieldType for filter.

        Attributes:
            TAG (str): 'Operator'
            type (str): Type of filter (string, boolean, integer, date, etc),
            operators (str): Operators available for this filter.
    """
    TAG = 'FieldType'

    def __repr__(self):
        _type = self._clean(self.firstAttr('type'))
        return '<%s>' % ':'.join([p for p in [self.__class__.__name__, _type] if p])

    def _loadData(self, data):
        """ Load attribute values from Plex XML response. """
        self._data = data
        self.type = data.attrib.get('type')
        self.operators = self.findItems(data, Operator)


class FirstCharacter(PlexObject):
    """ Represents a First Character element from a library.

        Attributes:
            key (str): Url key for character.
            size (str): Total amount of library items starting with this character.
            title (str): Character (#, !, A, B, C, ...).
    """
    def _loadData(self, data):
        """ Load attribute values from Plex XML response. """
        self._data = data
        self.key = data.attrib.get('key')
        self.size = data.attrib.get('size')
        self.title = data.attrib.get('title')


@utils.registerPlexObject
<<<<<<< HEAD
class Collections(PlexPartialObject, ArtMixin, PosterMixin):
=======
class Collections(PlexPartialObject, LabelMixin):
>>>>>>> aca85d15
    """ Represents a single Collection.

        Attributes:
            TAG (str): 'Directory'
            TYPE (str): 'collection'
            addedAt (datetime): Datetime the collection was added to the library.
            art (str): URL to artwork image (/library/metadata/<ratingKey>/art/<artid>).
            artBlurHash (str): BlurHash string for artwork image.
            childCount (int): Number of items in the collection.
            collectionMode (str): How the items in the collection are displayed.
            collectionSort (str): How to sort the items in the collection.
            contentRating (str) Content rating (PG-13; NR; TV-G).
            fields (List<:class:`~plexapi.media.Field`>): List of field objects.
            guid (str): Plex GUID for the collection (collection://XXXXXXXXX-XXXX-XXXX-XXXX-XXXXXXXXX).
            index (int): Plex index number for the collection.
            key (str): API URL (/library/metadata/<ratingkey>).
            labels (List<:class:`~plexapi.media.Label`>): List of label objects.
            librarySectionID (int): :class:`~plexapi.library.LibrarySection` ID.
            librarySectionKey (str): :class:`~plexapi.library.LibrarySection` key.
            librarySectionTitle (str): :class:`~plexapi.library.LibrarySection` title.
            maxYear (int): Maximum year for the items in the collection.
            minYear (int): Minimum year for the items in the collection.
            ratingKey (int): Unique key identifying the collection.
            subtype (str): Media type of the items in the collection (movie, show, artist, or album).
            summary (str): Summary of the collection.
            thumb (str): URL to thumbnail image (/library/metadata/<ratingKey>/thumb/<thumbid>).
            thumbBlurHash (str): BlurHash string for thumbnail image.
            title (str): Name of the collection.
            titleSort (str): Title to use when sorting (defaults to title).
            type (str): 'collection'
            updatedAt (datatime): Datetime the collection was updated.
    """

    TAG = 'Directory'
    TYPE = 'collection'

    def _loadData(self, data):
        self.addedAt = utils.toDatetime(data.attrib.get('addedAt'))
        self.art = data.attrib.get('art')
        self.artBlurHash = data.attrib.get('artBlurHash')
        self.childCount = utils.cast(int, data.attrib.get('childCount'))
        self.collectionMode = data.attrib.get('collectionMode')
        self.collectionSort = data.attrib.get('collectionSort')
        self.contentRating = data.attrib.get('contentRating')
        self.fields = self.findItems(data, media.Field)
        self.guid = data.attrib.get('guid')
        self.index = utils.cast(int, data.attrib.get('index'))
        self.key = data.attrib.get('key', '').replace('/children', '')  # FIX_BUG_50
        self.labels = self.findItems(data, media.Label)
        self.librarySectionID = data.attrib.get('librarySectionID')
        self.librarySectionKey = data.attrib.get('librarySectionKey')
        self.librarySectionTitle = data.attrib.get('librarySectionTitle')
        self.maxYear = utils.cast(int, data.attrib.get('maxYear'))
        self.minYear = utils.cast(int, data.attrib.get('minYear'))
        self.ratingKey = utils.cast(int, data.attrib.get('ratingKey'))
        self.subtype = data.attrib.get('subtype')
        self.summary = data.attrib.get('summary')
        self.thumb = data.attrib.get('thumb')
        self.thumbBlurHash = data.attrib.get('thumbBlurHash')
        self.title = data.attrib.get('title')
        self.titleSort = data.attrib.get('titleSort', self.title)
        self.type = data.attrib.get('type')
        self.updatedAt = utils.toDatetime(data.attrib.get('updatedAt'))

    @property
    @deprecated('use "items" instead')
    def children(self):
        return self.fetchItems(self.key)

    @property
    def thumbUrl(self):
        """ Return the thumbnail url for the collection."""
        return self._server.url(self.thumb, includeToken=True) if self.thumb else None

    @property
    def artUrl(self):
        """ Return the art url for the collection."""
        return self._server.url(self.art, includeToken=True) if self.art else None

    def item(self, title):
        """ Returns the item in the collection that matches the specified title.

            Parameters:
                title (str): Title of the item to return.
        """
        key = '/library/metadata/%s/children' % self.ratingKey
        return self.fetchItem(key, title__iexact=title)

    def items(self):
        """ Returns a list of all items in the collection. """
        key = '/library/metadata/%s/children' % self.ratingKey
        return self.fetchItems(key)

    def get(self, title):
        """ Alias to :func:`~plexapi.library.Collection.item`. """
        return self.item(title)

    def __len__(self):
        return self.childCount

    def _preferences(self):
        """ Returns a list of :class:`~plexapi.settings.Preferences` objects. """
        items = []
        data = self._server.query(self._details_key)
        for item in data.iter('Setting'):
            items.append(Setting(data=item, server=self._server))

        return items

    def delete(self):
        part = '/library/metadata/%s' % self.ratingKey
        return self._server.query(part, method=self._server._session.delete)

    def modeUpdate(self, mode=None):
        """ Update Collection Mode

            Parameters:
                mode: default     (Library default)
                      hide        (Hide Collection)
                      hideItems   (Hide Items in this Collection)
                      showItems   (Show this Collection and its Items)
            Example:

                collection = 'plexapi.library.Collections'
                collection.updateMode(mode="hide")
        """
        mode_dict = {'default': '-1',
                     'hide': '0',
                     'hideItems': '1',
                     'showItems': '2'}
        key = mode_dict.get(mode)
        if key is None:
            raise BadRequest('Unknown collection mode : %s. Options %s' % (mode, list(mode_dict)))
        part = '/library/metadata/%s/prefs?collectionMode=%s' % (self.ratingKey, key)
        return self._server.query(part, method=self._server._session.put)

    def sortUpdate(self, sort=None):
        """ Update Collection Sorting

            Parameters:
                sort: realease     (Order Collection by realease dates)
                      alpha        (Order Collection Alphabetically)

            Example:

                colleciton = 'plexapi.library.Collections'
                collection.updateSort(mode="alpha")
        """
        sort_dict = {'release': '0',
                     'alpha': '1'}
        key = sort_dict.get(sort)
        if key is None:
            raise BadRequest('Unknown sort dir: %s. Options: %s' % (sort, list(sort_dict)))
        part = '/library/metadata/%s/prefs?collectionSort=%s' % (self.ratingKey, key)
        return self._server.query(part, method=self._server._session.put)

    # def edit(self, **kwargs):
    #    TODO


@utils.registerPlexObject
class Path(PlexObject):
    """ Represents a single directory Path.

        Attributes:
            TAG (str): 'Path'

            home (bool): True if the path is the home directory
            key (str): API URL (/services/browse/<base64path>)
            network (bool): True if path is a network location
            path (str): Full path to folder
            title (str): Folder name
    """
    TAG = 'Path'

    def _loadData(self, data):
        self.home = utils.cast(bool, data.attrib.get('home'))
        self.key = data.attrib.get('key')
        self.network = utils.cast(bool, data.attrib.get('network'))
        self.path = data.attrib.get('path')
        self.title = data.attrib.get('title')

    def browse(self, includeFiles=True):
        """ Alias for :func:`~plexapi.server.PlexServer.browse`. """
        return self._server.browse(self, includeFiles)

    def walk(self):
        """ Alias for :func:`~plexapi.server.PlexServer.walk`. """
        for path, paths, files in self._server.walk(self):
            yield path, paths, files


@utils.registerPlexObject
class File(PlexObject):
    """ Represents a single File.

        Attributes:
            TAG (str): 'File'

            key (str): API URL (/services/browse/<base64path>)
            path (str): Full path to file
            title (str): File name
    """
    TAG = 'File'

    def _loadData(self, data):
        self.key = data.attrib.get('key')
        self.path = data.attrib.get('path')
        self.title = data.attrib.get('title')<|MERGE_RESOLUTION|>--- conflicted
+++ resolved
@@ -4,11 +4,8 @@
 from plexapi import X_PLEX_CONTAINER_SIZE, log, media, utils
 from plexapi.base import OPERATORS, PlexObject, PlexPartialObject
 from plexapi.exceptions import BadRequest, NotFound
-<<<<<<< HEAD
 from plexapi.mixins import ArtMixin, PosterMixin
-=======
 from plexapi.mixins import LabelMixin
->>>>>>> aca85d15
 from plexapi.settings import Setting
 from plexapi.utils import deprecated
 
@@ -1531,11 +1528,7 @@
 
 
 @utils.registerPlexObject
-<<<<<<< HEAD
-class Collections(PlexPartialObject, ArtMixin, PosterMixin):
-=======
-class Collections(PlexPartialObject, LabelMixin):
->>>>>>> aca85d15
+class Collections(PlexPartialObject, ArtMixin, PosterMixin, LabelMixin):
     """ Represents a single Collection.
 
         Attributes:
