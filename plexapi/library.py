# -*- coding: utf-8 -*-
import re
from datetime import datetime
from urllib.parse import quote, quote_plus, urlencode

from plexapi import X_PLEX_CONTAINER_SIZE, log, media, utils
from plexapi.base import OPERATORS, PlexObject
from plexapi.exceptions import BadRequest, NotFound
from plexapi.settings import Setting
from plexapi.utils import deprecated


class Library(PlexObject):
    """ Represents a PlexServer library. This contains all sections of media defined
        in your Plex server including video, shows and audio.

        Attributes:
            key (str): '/library'
            identifier (str): Unknown ('com.plexapp.plugins.library').
            mediaTagVersion (str): Unknown (/system/bundle/media/flags/)
            server (:class:`~plexapi.server.PlexServer`): PlexServer this client is connected to.
            title1 (str): 'Plex Library' (not sure how useful this is).
            title2 (str): Second title (this is blank on my setup).
    """
    key = '/library'

    def _loadData(self, data):
        self._data = data
        self.identifier = data.attrib.get('identifier')
        self.mediaTagVersion = data.attrib.get('mediaTagVersion')
        self.title1 = data.attrib.get('title1')
        self.title2 = data.attrib.get('title2')
        self._sectionsByID = {}  # cached sections by key
        self._sectionsByTitle = {}  # cached sections by title

    def _loadSections(self):
        """ Loads and caches all the library sections. """
        key = '/library/sections'
        self._sectionsByID = {}
        self._sectionsByTitle = {}
        for elem in self._server.query(key):
            for cls in (MovieSection, ShowSection, MusicSection, PhotoSection):
                if elem.attrib.get('type') == cls.TYPE:
                    section = cls(self._server, elem, key)
                    self._sectionsByID[section.key] = section
                    self._sectionsByTitle[section.title.lower()] = section

    def sections(self):
        """ Returns a list of all media sections in this library. Library sections may be any of
            :class:`~plexapi.library.MovieSection`, :class:`~plexapi.library.ShowSection`,
            :class:`~plexapi.library.MusicSection`, :class:`~plexapi.library.PhotoSection`.
        """
        self._loadSections()
        return list(self._sectionsByID.values())

    def section(self, title):
        """ Returns the :class:`~plexapi.library.LibrarySection` that matches the specified title.

            Parameters:
                title (str): Title of the section to return.
        """
        if not self._sectionsByTitle or title not in self._sectionsByTitle:
            self._loadSections()
        try:
            return self._sectionsByTitle[title.lower()]
        except KeyError:
            raise NotFound('Invalid library section: %s' % title) from None

    def sectionByID(self, sectionID):
        """ Returns the :class:`~plexapi.library.LibrarySection` that matches the specified sectionID.

            Parameters:
                sectionID (int): ID of the section to return.

            Raises:
                :exc:`~plexapi.exceptions.NotFound`: The library section ID is not found on the server.
        """
        if not self._sectionsByID or sectionID not in self._sectionsByID:
            self._loadSections()
        try:
            return self._sectionsByID[sectionID]
        except KeyError:
            raise NotFound('Invalid library sectionID: %s' % sectionID) from None

    def all(self, **kwargs):
        """ Returns a list of all media from all library sections.
            This may be a very large dataset to retrieve.
        """
        items = []
        for section in self.sections():
            for item in section.all(**kwargs):
                items.append(item)
        return items

    def onDeck(self):
        """ Returns a list of all media items on deck. """
        return self.fetchItems('/library/onDeck')

    def recentlyAdded(self):
        """ Returns a list of all media items recently added. """
        return self.fetchItems('/library/recentlyAdded')

    def search(self, title=None, libtype=None, **kwargs):
        """ Searching within a library section is much more powerful. It seems certain
            attributes on the media objects can be targeted to filter this search down
            a bit, but I havent found the documentation for it.

            Example: "studio=Comedy%20Central" or "year=1999" "title=Kung Fu" all work. Other items
            such as actor=<id> seem to work, but require you already know the id of the actor.
            TLDR: This is untested but seems to work. Use library section search when you can.
        """
        args = {}
        if title:
            args['title'] = title
        if libtype:
            args['type'] = utils.searchType(libtype)
        for attr, value in kwargs.items():
            args[attr] = value
        key = '/library/all%s' % utils.joinArgs(args)
        return self.fetchItems(key)

    def cleanBundles(self):
        """ Poster images and other metadata for items in your library are kept in "bundle"
            packages. When you remove items from your library, these bundles aren't immediately
            removed. Removing these old bundles can reduce the size of your install. By default, your
            server will automatically clean up old bundles once a week as part of Scheduled Tasks.
        """
        # TODO: Should this check the response for success or the correct mediaprefix?
        self._server.query('/library/clean/bundles?async=1', method=self._server._session.put)

    def emptyTrash(self):
        """ If a library has items in the Library Trash, use this option to empty the Trash. """
        for section in self.sections():
            section.emptyTrash()

    def optimize(self):
        """ The Optimize option cleans up the server database from unused or fragmented data.
            For example, if you have deleted or added an entire library or many items in a
            library, you may like to optimize the database.
        """
        self._server.query('/library/optimize?async=1', method=self._server._session.put)

    def update(self):
        """ Scan this library for new items."""
        self._server.query('/library/sections/all/refresh')

    def cancelUpdate(self):
        """ Cancel a library update. """
        key = '/library/sections/all/refresh'
        self._server.query(key, method=self._server._session.delete)

    def refresh(self):
        """ Forces a download of fresh media information from the internet.
            This can take a long time. Any locked fields are not modified.
        """
        self._server.query('/library/sections/all/refresh?force=1')

    def deleteMediaPreviews(self):
        """ Delete the preview thumbnails for the all sections. This cannot be
            undone. Recreating media preview files can take hours or even days.
        """
        for section in self.sections():
            section.deleteMediaPreviews()

    def add(self, name='', type='', agent='', scanner='', location='', language='en', *args, **kwargs):
        """ Simplified add for the most common options.

            Parameters:
                name (str): Name of the library
                agent (str): Example com.plexapp.agents.imdb
                type (str): movie, show, # check me
                location (str or list): /path/to/files, [/path/to/files, /path/to/morefiles]
                language (str): Two letter language fx en
                kwargs (dict): Advanced options should be passed as a dict. where the id is the key.

            **Photo Preferences**

                * **agent** (str): com.plexapp.agents.none
                * **enableAutoPhotoTags** (bool): Tag photos. Default value false.
                * **enableBIFGeneration** (bool): Enable video preview thumbnails. Default value true.
                * **includeInGlobal** (bool): Include in dashboard. Default value true.
                * **scanner** (str): Plex Photo Scanner

            **Movie Preferences**

                * **agent** (str): com.plexapp.agents.none, com.plexapp.agents.imdb, tv.plex.agents.movie,
                  com.plexapp.agents.themoviedb
                * **enableBIFGeneration** (bool): Enable video preview thumbnails. Default value true.
                * **enableCinemaTrailers** (bool): Enable Cinema Trailers. Default value true.
                * **includeInGlobal** (bool): Include in dashboard. Default value true.
                * **scanner** (str): Plex Movie, Plex Movie Scanner, Plex Video Files Scanner, Plex Video Files

            **IMDB Movie Options** (com.plexapp.agents.imdb)

                * **title** (bool): Localized titles. Default value false.
                * **extras** (bool): Find trailers and extras automatically (Plex Pass required). Default value true.
                * **only_trailers** (bool): Skip extras which aren't trailers. Default value false.
                * **redband** (bool): Use red band (restricted audiences) trailers when available. Default value false.
                * **native_subs** (bool): Include extras with subtitles in Library language. Default value false.
                * **cast_list** (int): Cast List Source: Default value 1 Possible options: 0:IMDb,1:The Movie Database.
                * **ratings** (int): Ratings Source, Default value 0 Possible options:
                  0:Rotten Tomatoes, 1:IMDb, 2:The Movie Database.
                * **summary** (int): Plot Summary Source: Default value 1 Possible options: 0:IMDb,1:The Movie Database.
                * **country** (int): Default value 46 Possible options 0:Argentina, 1:Australia, 2:Austria,
                  3:Belgium, 4:Belize, 5:Bolivia, 6:Brazil, 7:Canada, 8:Chile, 9:Colombia, 10:Costa Rica,
                  11:Czech Republic, 12:Denmark, 13:Dominican Republic, 14:Ecuador, 15:El Salvador,
                  16:France, 17:Germany, 18:Guatemala, 19:Honduras, 20:Hong Kong SAR, 21:Ireland,
                  22:Italy, 23:Jamaica, 24:Korea, 25:Liechtenstein, 26:Luxembourg, 27:Mexico, 28:Netherlands,
                  29:New Zealand, 30:Nicaragua, 31:Panama, 32:Paraguay, 33:Peru, 34:Portugal,
                  35:Peoples Republic of China, 36:Puerto Rico, 37:Russia, 38:Singapore, 39:South Africa,
                  40:Spain, 41:Sweden, 42:Switzerland, 43:Taiwan, 44:Trinidad, 45:United Kingdom,
                  46:United States, 47:Uruguay, 48:Venezuela.
                * **collections** (bool): Use collection info from The Movie Database. Default value false.
                * **localart** (bool): Prefer artwork based on library language. Default value true.
                * **adult** (bool): Include adult content. Default value false.
                * **usage** (bool): Send anonymous usage data to Plex. Default value true.

            **TheMovieDB Movie Options** (com.plexapp.agents.themoviedb)

                * **collections** (bool): Use collection info from The Movie Database. Default value false.
                * **localart** (bool): Prefer artwork based on library language. Default value true.
                * **adult** (bool): Include adult content. Default value false.
                * **country** (int): Country (used for release date and content rating). Default value 47 Possible
                  options 0:, 1:Argentina, 2:Australia, 3:Austria, 4:Belgium, 5:Belize, 6:Bolivia, 7:Brazil, 8:Canada,
                  9:Chile, 10:Colombia, 11:Costa Rica, 12:Czech Republic, 13:Denmark, 14:Dominican Republic, 15:Ecuador,
                  16:El Salvador, 17:France, 18:Germany, 19:Guatemala, 20:Honduras, 21:Hong Kong SAR, 22:Ireland,
                  23:Italy, 24:Jamaica, 25:Korea, 26:Liechtenstein, 27:Luxembourg, 28:Mexico, 29:Netherlands,
                  30:New Zealand, 31:Nicaragua, 32:Panama, 33:Paraguay, 34:Peru, 35:Portugal,
                  36:Peoples Republic of China, 37:Puerto Rico, 38:Russia, 39:Singapore, 40:South Africa, 41:Spain,
                  42:Sweden, 43:Switzerland, 44:Taiwan, 45:Trinidad, 46:United Kingdom, 47:United States, 48:Uruguay,
                  49:Venezuela.

            **Show Preferences**

                * **agent** (str): com.plexapp.agents.none, com.plexapp.agents.thetvdb, com.plexapp.agents.themoviedb,
                  tv.plex.agents.series
                * **enableBIFGeneration** (bool): Enable video preview thumbnails. Default value true.
                * **episodeSort** (int): Episode order. Default -1 Possible options: 0:Oldest first, 1:Newest first.
                * **flattenSeasons** (int): Seasons. Default value 0 Possible options: 0:Show,1:Hide.
                * **includeInGlobal** (bool): Include in dashboard. Default value true.
                * **scanner** (str): Plex TV Series, Plex Series Scanner

            **TheTVDB Show Options** (com.plexapp.agents.thetvdb)

                * **extras** (bool): Find trailers and extras automatically (Plex Pass required). Default value true.
                * **native_subs** (bool): Include extras with subtitles in Library language. Default value false.

            **TheMovieDB Show Options** (com.plexapp.agents.themoviedb)

                * **collections** (bool): Use collection info from The Movie Database. Default value false.
                * **localart** (bool): Prefer artwork based on library language. Default value true.
                * **adult** (bool): Include adult content. Default value false.
                * **country** (int): Country (used for release date and content rating). Default value 47 options
                  0:, 1:Argentina, 2:Australia, 3:Austria, 4:Belgium, 5:Belize, 6:Bolivia, 7:Brazil, 8:Canada, 9:Chile,
                  10:Colombia, 11:Costa Rica, 12:Czech Republic, 13:Denmark, 14:Dominican Republic, 15:Ecuador,
                  16:El Salvador, 17:France, 18:Germany, 19:Guatemala, 20:Honduras, 21:Hong Kong SAR, 22:Ireland,
                  23:Italy, 24:Jamaica, 25:Korea, 26:Liechtenstein, 27:Luxembourg, 28:Mexico, 29:Netherlands,
                  30:New Zealand, 31:Nicaragua, 32:Panama, 33:Paraguay, 34:Peru, 35:Portugal,
                  36:Peoples Republic of China, 37:Puerto Rico, 38:Russia, 39:Singapore, 40:South Africa,
                  41:Spain, 42:Sweden, 43:Switzerland, 44:Taiwan, 45:Trinidad, 46:United Kingdom, 47:United States,
                  48:Uruguay, 49:Venezuela.

            **Other Video Preferences**

                * **agent** (str): com.plexapp.agents.none, com.plexapp.agents.imdb, com.plexapp.agents.themoviedb
                * **enableBIFGeneration** (bool): Enable video preview thumbnails. Default value true.
                * **enableCinemaTrailers** (bool): Enable Cinema Trailers. Default value true.
                * **includeInGlobal** (bool): Include in dashboard. Default value true.
                * **scanner** (str): Plex Movie Scanner, Plex Video Files Scanner

            **IMDB Other Video Options** (com.plexapp.agents.imdb)

                * **title** (bool): Localized titles. Default value false.
                * **extras** (bool): Find trailers and extras automatically (Plex Pass required). Default value true.
                * **only_trailers** (bool): Skip extras which aren't trailers. Default value false.
                * **redband** (bool): Use red band (restricted audiences) trailers when available. Default value false.
                * **native_subs** (bool): Include extras with subtitles in Library language. Default value false.
                * **cast_list** (int): Cast List Source: Default value 1 Possible options: 0:IMDb,1:The Movie Database.
                * **ratings** (int): Ratings Source Default value 0 Possible options:
                  0:Rotten Tomatoes,1:IMDb,2:The Movie Database.
                * **summary** (int): Plot Summary Source: Default value 1 Possible options: 0:IMDb,1:The Movie Database.
                * **country** (int): Country: Default value 46 Possible options: 0:Argentina, 1:Australia, 2:Austria,
                  3:Belgium, 4:Belize, 5:Bolivia, 6:Brazil, 7:Canada, 8:Chile, 9:Colombia, 10:Costa Rica,
                  11:Czech Republic, 12:Denmark, 13:Dominican Republic, 14:Ecuador, 15:El Salvador, 16:France,
                  17:Germany, 18:Guatemala, 19:Honduras, 20:Hong Kong SAR, 21:Ireland, 22:Italy, 23:Jamaica,
                  24:Korea, 25:Liechtenstein, 26:Luxembourg, 27:Mexico, 28:Netherlands, 29:New Zealand, 30:Nicaragua,
                  31:Panama, 32:Paraguay, 33:Peru, 34:Portugal, 35:Peoples Republic of China, 36:Puerto Rico,
                  37:Russia, 38:Singapore, 39:South Africa, 40:Spain, 41:Sweden, 42:Switzerland, 43:Taiwan, 44:Trinidad,
                  45:United Kingdom, 46:United States, 47:Uruguay, 48:Venezuela.
                * **collections** (bool): Use collection info from The Movie Database. Default value false.
                * **localart** (bool): Prefer artwork based on library language. Default value true.
                * **adult** (bool): Include adult content. Default value false.
                * **usage** (bool): Send anonymous usage data to Plex. Default value true.

            **TheMovieDB Other Video Options** (com.plexapp.agents.themoviedb)

                * **collections** (bool): Use collection info from The Movie Database. Default value false.
                * **localart** (bool): Prefer artwork based on library language. Default value true.
                * **adult** (bool): Include adult content. Default value false.
                * **country** (int): Country (used for release date and content rating). Default
                  value 47 Possible options 0:, 1:Argentina, 2:Australia, 3:Austria, 4:Belgium, 5:Belize,
                  6:Bolivia, 7:Brazil, 8:Canada, 9:Chile, 10:Colombia, 11:Costa Rica, 12:Czech Republic,
                  13:Denmark, 14:Dominican Republic, 15:Ecuador, 16:El Salvador, 17:France, 18:Germany,
                  19:Guatemala, 20:Honduras, 21:Hong Kong SAR, 22:Ireland, 23:Italy, 24:Jamaica,
                  25:Korea, 26:Liechtenstein, 27:Luxembourg, 28:Mexico, 29:Netherlands, 30:New Zealand,
                  31:Nicaragua, 32:Panama, 33:Paraguay, 34:Peru, 35:Portugal,
                  36:Peoples Republic of China, 37:Puerto Rico, 38:Russia, 39:Singapore,
                  40:South Africa, 41:Spain, 42:Sweden, 43:Switzerland, 44:Taiwan, 45:Trinidad,
                  46:United Kingdom, 47:United States, 48:Uruguay, 49:Venezuela.
        """
        if isinstance(location, str):
            location = [location]
        _locations = []
        for path in location:
            if not self._server.isBrowsable(path):
                raise BadRequest('Path: %s does not exist.' % path)
            _locations.append(('location', path))

        part = '/library/sections?name=%s&type=%s&agent=%s&scanner=%s&language=%s&%s' % (
            quote_plus(name), type, agent, quote_plus(scanner), language, urlencode(_locations, doseq=True)) # noqa E126
        if kwargs:
            part += urlencode(kwargs)
        return self._server.query(part, method=self._server._session.post)

    def history(self, maxresults=9999999, mindate=None):
        """ Get Play History for all library Sections for the owner.
            Parameters:
                maxresults (int): Only return the specified number of results (optional).
                mindate (datetime): Min datetime to return results from.
        """
        hist = []
        for section in self.sections():
            hist.extend(section.history(maxresults=maxresults, mindate=mindate))
        return hist


class LibrarySection(PlexObject):
    """ Base class for a single library section.

        Attributes:
            agent (str): The metadata agent used for the library section (com.plexapp.agents.imdb, etc).
            allowSync (bool): True if you allow syncing content from the library section.
            art (str): Background artwork used to respresent the library section.
            composite (str): Composite image used to represent the library section.
            createdAt (datetime): Datetime the library section was created.
            filters (bool): True if filters are available for the library section.
            key (int): Key (or ID) of this library section.
            language (str): Language represented in this section (en, xn, etc).
            locations (List<str>): List of folder paths added to the library section.
            refreshing (bool): True if this section is currently being refreshed.
            scanner (str): Internal scanner used to find media (Plex Movie Scanner, Plex Premium Music Scanner, etc.)
            thumb (str): Thumbnail image used to represent the library section.
            title (str): Name of the library section.
            type (str): Type of content section represents (movie, show, artist, photo).
            updatedAt (datetime): Datetime the library section was last updated.
            uuid (str): Unique id for the section (32258d7c-3e6c-4ac5-98ad-bad7a3b78c63)
    """

    def _loadData(self, data):
        self._data = data
        self.agent = data.attrib.get('agent')
        self.allowSync = utils.cast(bool, data.attrib.get('allowSync'))
        self.art = data.attrib.get('art')
        self.composite = data.attrib.get('composite')
        self.createdAt = utils.toDatetime(data.attrib.get('createdAt'))
        self.filters = utils.cast(bool, data.attrib.get('filters'))
        self.key = utils.cast(int, data.attrib.get('key'))
        self.language = data.attrib.get('language')
        self.locations = self.listAttrs(data, 'path', etag='Location')
        self.refreshing = utils.cast(bool, data.attrib.get('refreshing'))
        self.scanner = data.attrib.get('scanner')
        self.thumb = data.attrib.get('thumb')
        self.title = data.attrib.get('title')
        self.type = data.attrib.get('type')
        self.updatedAt = utils.toDatetime(data.attrib.get('updatedAt'))
        self.uuid = data.attrib.get('uuid')
        # Private attrs as we dont want a reload.
        self._filterTypes = None
        self._fieldTypes = None
        self._totalViewSize = None
        self._totalSize = None
        self._totalDuration = None
        self._totalStorage = None

    def fetchItems(self, ekey, cls=None, container_start=None, container_size=None, **kwargs):
        """ Load the specified key to find and build all items with the specified tag
            and attrs. See :func:`~plexapi.base.PlexObject.fetchItem` for more details
            on how this is used.

            Parameters:
                container_start (None, int): offset to get a subset of the data
                container_size (None, int): How many items in data

        """
        url_kw = {}
        if container_start is not None:
            url_kw["X-Plex-Container-Start"] = container_start
        if container_size is not None:
            url_kw["X-Plex-Container-Size"] = container_size

        if ekey is None:
            raise BadRequest('ekey was not provided')
        data = self._server.query(ekey, params=url_kw)

        if '/all' in ekey:
            # totalSize is only included in the xml response
            # if container size is used.
            total_size = data.attrib.get("totalSize") or data.attrib.get("size")
            self._totalViewSize = utils.cast(int, total_size)

        items = self.findItems(data, cls, ekey, **kwargs)

        librarySectionID = utils.cast(int, data.attrib.get('librarySectionID'))
        if librarySectionID:
            for item in items:
                item.librarySectionID = librarySectionID
        return items

    @property
    def totalSize(self):
        """ Returns the total number of items in the library for the default library type. """
        if self._totalSize is None:
            self._totalSize = self.totalViewSize(includeCollections=False)
        return self._totalSize

    @property
    def totalDuration(self):
        """ Returns the total duration (in milliseconds) of items in the library. """
        if self._totalDuration is None:
            self._getTotalDurationStorage()
        return self._totalDuration

    @property
    def totalStorage(self):
        """ Returns the total storage (in bytes) of items in the library. """
        if self._totalStorage is None:
            self._getTotalDurationStorage()
        return self._totalStorage

    def _getTotalDurationStorage(self):
        """ Queries the Plex server for the total library duration and storage and caches the values. """
        data = self._server.query('/media/providers?includeStorage=1')
        xpath = (
            './MediaProvider[@identifier="com.plexapp.plugins.library"]'
            '/Feature[@type="content"]'
            '/Directory[@id="%s"]'
        ) % self.key
        directory = next(iter(data.findall(xpath)), None)
        if directory:
            self._totalDuration = utils.cast(int, directory.attrib.get('durationTotal'))
            self._totalStorage = utils.cast(int, directory.attrib.get('storageTotal'))

    def totalViewSize(self, libtype=None, includeCollections=True):
        """ Returns the total number of items in the library for a specified libtype.
            The number of items for the default library type will be returned if no libtype is specified.
            (e.g. Specify ``libtype='episode'`` for the total number of episodes
            or ``libtype='albums'`` for the total number of albums.)

            Parameters:
                libtype (str, optional): The type of items to return the total number for (movie, show, season, episode,
                    artist, album, track, photoalbum). Default is the main library type.
                includeCollections (bool, optional): True or False to include collections in the total number.
                    Default is True.
        """
        args = {
            'includeCollections': int(bool(includeCollections)),
            'X-Plex-Container-Start': 0,
            'X-Plex-Container-Size': 0
        }
        if libtype is not None:
            if libtype == 'photo':
                args['clusterZoomLevel'] = 1
            else:
                args['type'] = utils.searchType(libtype)
        part = '/library/sections/%s/all%s' % (self.key, utils.joinArgs(args))
        data = self._server.query(part)
        return utils.cast(int, data.attrib.get("totalSize"))

    def delete(self):
        """ Delete a library section. """
        try:
            return self._server.query('/library/sections/%s' % self.key, method=self._server._session.delete)
        except BadRequest:  # pragma: no cover
            msg = 'Failed to delete library %s' % self.key
            msg += 'You may need to allow this permission in your Plex settings.'
            log.error(msg)
            raise

    def reload(self):
        """ Reload the data for the library section. """
        self._server.library._loadSections()
        newLibrary = self._server.library.sectionByID(self.key)
        self.__dict__.update(newLibrary.__dict__)
        return self

    def edit(self, agent=None, **kwargs):
        """ Edit a library. See :class:`~plexapi.library.Library` for example usage.

            Parameters:
                agent (str, optional): The library agent.
                kwargs (dict): Dict of settings to edit.
        """
        if not agent:
            agent = self.agent

        locations = []
        if kwargs.get('location'):
            if isinstance(kwargs['location'], str):
                kwargs['location'] = [kwargs['location']]
            for path in kwargs.pop('location'):
                if not self._server.isBrowsable(path):
                    raise BadRequest('Path: %s does not exist.' % path)
                locations.append(('location', path))

        params = list(kwargs.items()) + locations

        part = '/library/sections/%s?agent=%s&%s' % (self.key, agent, urlencode(params, doseq=True))
        self._server.query(part, method=self._server._session.put)

<<<<<<< HEAD
        # Reload this way since the self.key dont have a full path, but is simply a id.
        for s in self._server.library.sections():
            if s.key == self.key:
                return s

    def addLocations(self, location):
        """ Add a location to a library.

            Parameters:
                location (str, list, or :class:~plexapi.library.Path)): A single folder path, list of paths,
                    or :class:`~plexapi.library.Path`.

            Example:

                .. code-block:: python
                LibrarySection.addLocations('/path/1')
                LibrarySection.addLocations(['/path/1', 'path/2', '/path/3'])
                LibrarySection.addLocations(PlexServer.browse()[0])
        """
        locations = self.locations
        if isinstance(location, Path):
            location = location.path
        if isinstance(location, list):
            locations.extend(location)
        else:
            locations.append(location)
        for path in locations:
            if not self._server.isBrowsable(path):
                raise BadRequest('Path: %s does not exist.' % path)
        self.edit(location=locations)

    def removeLocations(self, location):
        """ Remove a location from a library.

            Parameters:
                location (str, list, or :class:~plexapi.library.Path): A single folder path, list of paths,
                     or :class:`~plexapi.library.Path`.
            Example:

                .. code-block:: python
                LibrarySection.removeLocations('/path/1')
                LibrarySection.removeLocations(['/path/1', 'path/2', '/path/3'])
                LibrarySection.removeLocations(PlexServer.browse()[0])
        """
        locations = self.locations
        if isinstance(location, Path):
            location = location.path
        if isinstance(location, str):
            location = [location]
        for _location in location:
            if _location in locations:
                locations.remove(_location)
            else:
                raise BadRequest('Path: %s does not exist in the library.' % location)
        if len(locations) == 0:
            raise BadRequest('You are unable to remove all locations from a library.' % location)
        self.edit(location=locations)

=======
>>>>>>> a4976137
    def get(self, title):
        """ Returns the media item with the specified title.

            Parameters:
                title (str): Title of the item to return.

            Raises:
                :exc:`~plexapi.exceptions.NotFound`: The title is not found in the library.
        """
        key = '/library/sections/%s/all?includeGuids=1&title=%s' % (self.key, quote(title, safe=''))
        return self.fetchItem(key, title__iexact=title)

    def getGuid(self, guid):
        """ Returns the media item with the specified external IMDB, TMDB, or TVDB ID.
            Note: This search uses a PlexAPI operator so performance may be slow. All items from the
            entire Plex library need to be retrieved for each guid search. It is recommended to create
            your own lookup dictionary if you are searching for a lot of external guids.

            Parameters:
                guid (str): The external guid of the item to return.
                    Examples: IMDB ``imdb://tt0944947``, TMDB ``tmdb://1399``, TVDB ``tvdb://121361``.

            Raises:
                :exc:`~plexapi.exceptions.NotFound`: The guid is not found in the library.

            Example:

                .. code-block:: python

                    # This will retrieve all items in the entire library 3 times
                    result1 = library.getGuid('imdb://tt0944947')
                    result2 = library.getGuid('tmdb://1399')
                    result3 = library.getGuid('tvdb://121361')

                    # This will only retrieve all items in the library once to create a lookup dictionary
                    guidLookup = {guid.id: item for item in library.all() for guid in item.guids}
                    result1 = guidLookup['imdb://tt0944947']
                    result2 = guidLookup['tmdb://1399']
                    result3 = guidLookup['tvdb://121361']

        """
        key = '/library/sections/%s/all?includeGuids=1' % self.key
        return self.fetchItem(key, Guid__id__iexact=guid)

    def all(self, libtype=None, **kwargs):
        """ Returns a list of all items from this library section.
            See description of :func:`~plexapi.library.LibrarySection.search()` for details about filtering / sorting.
        """
        libtype = libtype or self.TYPE
        return self.search(libtype=libtype, **kwargs)

    def folders(self):
        """ Returns a list of available :class:`~plexapi.library.Folder` for this library section.
        """
        key = '/library/sections/%s/folder' % self.key
        return self.fetchItems(key, Folder)

    def hubs(self):
        """ Returns a list of available :class:`~plexapi.library.Hub` for this library section.
        """
        key = '/hubs/sections/%s' % self.key
        return self.fetchItems(key)

    def agents(self):
        """ Returns a list of available :class:`~plexapi.media.Agent` for this library section.
        """
        return self._server.agents(utils.searchType(self.type))

    def settings(self):
        """ Returns a list of all library settings. """
        key = '/library/sections/%s/prefs' % self.key
        data = self._server.query(key)
        return self.findItems(data, cls=Setting)

    def editAdvanced(self, **kwargs):
        """ Edit a library's advanced settings. """
        data = {}
        idEnums = {}
        key = 'prefs[%s]'

        for setting in self.settings():
            if setting.type != 'bool':
                idEnums[setting.id] = setting.enumValues
            else:
                idEnums[setting.id] = {0: False, 1: True}

        for settingID, value in kwargs.items():
            try:
                enums = idEnums[settingID]
            except KeyError:
                raise NotFound('%s not found in %s' % (value, list(idEnums.keys())))
            if value in enums:
                data[key % settingID] = value
            else:
                raise NotFound('%s not found in %s' % (value, enums))

        self.edit(**data)

    def defaultAdvanced(self):
        """ Edit all of library's advanced settings to default. """
        data = {}
        key = 'prefs[%s]'
        for setting in self.settings():
            if setting.type == 'bool':
                data[key % setting.id] = int(setting.default)
            else:
                data[key % setting.id] = setting.default

        self.edit(**data)

    def timeline(self):
        """ Returns a timeline query for this library section. """
        key = '/library/sections/%s/timeline' % self.key
        data = self._server.query(key)
        return LibraryTimeline(self, data)

    def onDeck(self):
        """ Returns a list of media items on deck from this library section. """
        key = '/library/sections/%s/onDeck' % self.key
        return self.fetchItems(key)

    def recentlyAdded(self, maxresults=50, libtype=None):
        """ Returns a list of media items recently added from this library section.

            Parameters:
                maxresults (int): Max number of items to return (default 50).
                libtype (str, optional): The library type to filter (movie, show, season, episode,
                    artist, album, track, photoalbum, photo). Default is the main library type.
        """
        libtype = libtype or self.TYPE
        return self.search(sort='addedAt:desc', maxresults=maxresults, libtype=libtype)

    def firstCharacter(self):
        key = '/library/sections/%s/firstCharacter' % self.key
        return self.fetchItems(key, cls=FirstCharacter)

    def analyze(self):
        """ Run an analysis on all of the items in this library section. See
            See :func:`~plexapi.base.PlexPartialObject.analyze` for more details.
        """
        key = '/library/sections/%s/analyze' % self.key
        self._server.query(key, method=self._server._session.put)

    def emptyTrash(self):
        """ If a section has items in the Trash, use this option to empty the Trash. """
        key = '/library/sections/%s/emptyTrash' % self.key
        self._server.query(key, method=self._server._session.put)

    def update(self, path=None):
        """ Scan this section for new media.

            Parameters:
                path (str, optional): Full path to folder to scan.
        """
        key = '/library/sections/%s/refresh' % self.key
        if path is not None:
            key += '?path=%s' % quote_plus(path)
        self._server.query(key)

    def cancelUpdate(self):
        """ Cancel update of this Library Section. """
        key = '/library/sections/%s/refresh' % self.key
        self._server.query(key, method=self._server._session.delete)

    def refresh(self):
        """ Forces a download of fresh media information from the internet.
            This can take a long time. Any locked fields are not modified.
        """
        key = '/library/sections/%s/refresh?force=1' % self.key
        self._server.query(key)

    def deleteMediaPreviews(self):
        """ Delete the preview thumbnails for items in this library. This cannot
            be undone. Recreating media preview files can take hours or even days.
        """
        key = '/library/sections/%s/indexes' % self.key
        self._server.query(key, method=self._server._session.delete)

    def _loadFilters(self):
        """ Retrieves and caches the list of :class:`~plexapi.library.FilteringType` and
            list of :class:`~plexapi.library.FilteringFieldType` for this library section.
        """
        _key = ('/library/sections/%s/%s?includeMeta=1&includeAdvanced=1'
               '&X-Plex-Container-Start=0&X-Plex-Container-Size=0')
               
        key = _key % (self.key, 'all')
        data = self._server.query(key)
        self._filterTypes = self.findItems(data, FilteringType, rtag='Meta')
        self._fieldTypes = self.findItems(data, FilteringFieldType, rtag='Meta')

        if self.TYPE != 'photo':  # No collections for photo library
            key = _key % (self.key, 'collections')
            data = self._server.query(key)
            self._filterTypes.extend(self.findItems(data, FilteringType, rtag='Meta'))

    def filterTypes(self):
        """ Returns a list of available :class:`~plexapi.library.FilteringType` for this library section. """
        if self._filterTypes is None:
            self._loadFilters()
        return self._filterTypes

    def getFilterType(self, libtype=None):
        """ Returns a :class:`~plexapi.library.FilteringType` for a specified libtype.

            Parameters:
                libtype (str, optional): The library type to filter (movie, show, season, episode,
                    artist, album, track, photoalbum, photo, collection).

            Raises:
                :exc:`~plexapi.exceptions.NotFound`: Unknown libtype for this library.
        """
        libtype = libtype or self.TYPE
        try:
            return next(f for f in self.filterTypes() if f.type == libtype)
        except StopIteration:
            availableLibtypes = [f.type for f in self.filterTypes()]
            raise NotFound('Unknown libtype "%s" for this library. '
                           'Available libtypes: %s'
                           % (libtype, availableLibtypes)) from None

    def fieldTypes(self):
        """ Returns a list of available :class:`~plexapi.library.FilteringFieldType` for this library section. """
        if self._fieldTypes is None:
            self._loadFilters()
        return self._fieldTypes

    def getFieldType(self, fieldType):
        """ Returns a :class:`~plexapi.library.FilteringFieldType` for a specified fieldType.
        
            Parameters:
                fieldType (str): The data type for the field (tag, integer, string, boolean, date,
                    subtitleLanguage, audioLanguage, resolution).

            Raises:
                :exc:`~plexapi.exceptions.NotFound`: Unknown fieldType for this library.
        """
        try:
            return next(f for f in self.fieldTypes() if f.type == fieldType)
        except StopIteration:
            availableFieldTypes = [f.type for f in self.fieldTypes()]
            raise NotFound('Unknown field type "%s" for this library. '
                           'Available field types: %s'
                           % (fieldType, availableFieldTypes)) from None

    def listFilters(self, libtype=None):
        """ Returns a list of available :class:`~plexapi.library.FilteringFilter` for a specified libtype.
            This is the list of options in the filter dropdown menu
            (`screenshot <../_static/images/LibrarySection.listFilters.png>`__).

            Parameters:
                libtype (str, optional): The library type to filter (movie, show, season, episode,
                    artist, album, track, photoalbum, photo, collection).

            Example:

                .. code-block:: python

                    availableFilters = [f.filter for f in library.listFilters()]
                    print("Available filter fields:", availableFilters)

        """
        return self.getFilterType(libtype).filters
        
    def listSorts(self, libtype=None):
        """ Returns a list of available :class:`~plexapi.library.FilteringSort` for a specified libtype.
            This is the list of options in the sorting dropdown menu
            (`screenshot <../_static/images/LibrarySection.listSorts.png>`__).

            Parameters:
                libtype (str, optional): The library type to filter (movie, show, season, episode,
                    artist, album, track, photoalbum, photo, collection).

            Example:

                .. code-block:: python

                    availableSorts = [f.key for f in library.listSorts()]
                    print("Available sort fields:", availableSorts)

        """
        return self.getFilterType(libtype).sorts

    def listFields(self, libtype=None):
        """ Returns a list of available :class:`~plexapi.library.FilteringFields` for a specified libtype.
            This is the list of options in the custom filter dropdown menu
            (`screenshot <../_static/images/LibrarySection.search.png>`__).

            Parameters:
                libtype (str, optional): The library type to filter (movie, show, season, episode,
                    artist, album, track, photoalbum, photo, collection).

            Example:

                .. code-block:: python

                    availableFields = [f.key.split('.')[-1] for f in library.listFields()]
                    print("Available fields:", availableFields)

        """
        return self.getFilterType(libtype).fields

    def listOperators(self, fieldType):
        """ Returns a list of available :class:`~plexapi.library.FilteringOperator` for a specified fieldType.
            This is the list of options in the custom filter operator dropdown menu
            (`screenshot <../_static/images/LibrarySection.search.png>`__).
        
            Parameters:
                fieldType (str): The data type for the field (tag, integer, string, boolean, date,
                    subtitleLanguage, audioLanguage, resolution).

            Example:

                .. code-block:: python

                    field = 'genre'  # Available filter field from listFields()
                    filterField = next(f for f in library.listFields() if f.key.endswith(field))
                    availableOperators = [o.key for o in library.listOperators(filterField.type)]
                    print("Available operators for %s:" % field, availableOperators)

        """
        return self.getFieldType(fieldType).operators

    def listFilterChoices(self, field, libtype=None):
        """ Returns a list of available :class:`~plexapi.library.FilterChoice` for a specified
            :class:`~plexapi.library.FilteringFilter` or filter field.
            This is the list of available values for a custom filter
            (`screenshot <../_static/images/LibrarySection.search.png>`__).
            
            Parameters:
                field (str): :class:`~plexapi.library.FilteringFilter` object,
                    or the name of the field (genre, year, contentRating, etc.).
                libtype (str, optional): The library type to filter (movie, show, season, episode,
                    artist, album, track, photoalbum, photo, collection).

            Raises:
                :exc:`~plexapi.exceptions.BadRequest`: Invalid filter field.
                :exc:`~plexapi.exceptions.NotFound`: Unknown filter field.

            Example:

                .. code-block:: python

                    field = 'genre'  # Available filter field from listFilters()
                    availableChoices = [f.title for f in library.listFilterChoices(field)]
                    print("Available choices for %s:" % field, availableChoices)

        """
        if isinstance(field, str):
            match = re.match(r'(?:([a-zA-Z]*)\.)?([a-zA-Z]+)', field)
            if not match:
                raise BadRequest('Invalid filter field: %s' % field)
            _libtype, field = match.groups()
            libtype = _libtype or libtype or self.TYPE
            try:
                field = next(f for f in self.listFilters(libtype) if f.filter == field)
            except StopIteration:
                availableFilters = [f.filter for f in self.listFilters(libtype)]
                raise NotFound('Unknown filter field "%s" for libtype "%s". '
                               'Available filters: %s'
                               % (field, libtype, availableFilters)) from None
                
        data = self._server.query(field.key)
        return self.findItems(data, FilterChoice)

    def _validateFilterField(self, field, values, libtype=None):
        """ Validates a filter field and values are available as a custom filter for the library.
            Returns the validated field and values as a URL encoded parameter string.
        """
        match = re.match(r'(?:([a-zA-Z]*)\.)?([a-zA-Z]+)([!<>=&]*)', field)
        if not match:
            raise BadRequest('Invalid filter field: %s' % field)
        _libtype, field, operator = match.groups()
        libtype = _libtype or libtype or self.TYPE

        try:
            filterField = next(f for f in self.listFields(libtype) if f.key.split('.')[-1] == field)
        except StopIteration:
            for filterType in reversed(self.filterTypes()):
                if filterType.type != libtype:
                    filterField = next((f for f in filterType.fields if f.key.split('.')[-1] == field), None)
                    if filterField:
                        break
            else:
                availableFields = [f.key for f in self.listFields(libtype)]
                raise NotFound('Unknown filter field "%s" for libtype "%s". '
                               'Available filter fields: %s'
                               % (field, libtype, availableFields)) from None

        field = filterField.key
        operator = self._validateFieldOperator(filterField, operator)
        result = self._validateFieldValue(filterField, values, libtype)

        if operator == '&=':
            args = {field: result}
            return urlencode(args, doseq=True)
        else:
            args = {field + operator[:-1]: ','.join(result)}
            return urlencode(args)

    def _validateFieldOperator(self, filterField, operator):
        """ Validates filter operator is in the available operators.
            Returns the validated operator string.
        """
        fieldType = self.getFieldType(filterField.type)

        and_operator = False
        if operator in {'&', '&='}:
            and_operator = True
            operator = ''
        if fieldType.type == 'string' and operator in {'=', '!='}:
            operator += '='
        operator = (operator[:-1] if operator[-1:] == '=' else operator) + '='

        try:
            next(o for o in fieldType.operators if o.key == operator)
        except StopIteration:
            availableOperators = [o.key for o in self.listOperators(filterField.type)]
            raise NotFound('Unknown operator "%s" for filter field "%s". '
                           'Available operators: %s'
                           % (operator, filterField.key, availableOperators)) from None

        return '&=' if and_operator else operator

    def _validateFieldValue(self, filterField, values, libtype=None):
        """ Validates filter values are the correct datatype and in the available filter choices.
            Returns the validated list of values.
        """
        if not isinstance(values, (list, tuple)):
            values = [values]

        fieldType = self.getFieldType(filterField.type)
        results = []

        try:
            for value in values:
                if fieldType.type == 'boolean':
                    value = int(bool(value))
                elif fieldType.type == 'date':
                    value = self._validateFieldValueDate(value)
                elif fieldType.type == 'integer':
                    value = float(value) if '.' in str(value) else int(value)
                elif fieldType.type == 'string':
                    value = str(value)
                elif fieldType.type in {'tag', 'subtitleLanguage', 'audioLanguage', 'resolution'}:
                    value = self._validateFieldValueTag(value, filterField, libtype)
                results.append(str(value))
        except (ValueError, AttributeError):
            raise BadRequest('Invalid value "%s" for filter field "%s", value should be type %s'
                             % (value, filterField.key, fieldType.type)) from None
    
        return results

    def _validateFieldValueDate(self, value):
        """ Validates a filter date value. A filter date value can be a datetime object,
            a relative date (e.g. -30d), or a date in YYYY-MM-DD format.
        """
        if isinstance(value, datetime):
            return int(value.timestamp())
        elif re.match(r'^-?\d+(mon|[smhdwy])$', value):
            return '-' + value.lstrip('-')
        else:
            return int(utils.toDatetime(value, '%Y-%m-%d').timestamp())

    def _validateFieldValueTag(self, value, filterField, libtype):
        """ Validates a filter tag value. A filter tag value can be a :class:`~plexapi.library.FilterChoice` object,
            a :class:`~plexapi.media.MediaTag` object, the exact name :attr:`MediaTag.tag` (*str*),
            or the exact id :attr:`MediaTag.id` (*int*).
        """
        if isinstance(value, FilterChoice):
            return value.key
        if isinstance(value, media.MediaTag):
            value = str(value.id or value.tag)
        else:
            value = str(value)
        filterChoices = self.listFilterChoices(filterField.key, libtype)
        matchValue = value.lower()
        return next((f.key for f in filterChoices if matchValue in {f.key.lower(), f.title.lower()}), value)

    def _validateSortFields(self, sort, libtype=None):
        """ Validates a list of filter sort fields is available for the library. Sort fields can be a
            list of :class:`~plexapi.library.FilteringSort` objects, or a comma separated string.
            Returns the validated comma separated sort fields string.
        """
        if isinstance(sort, str):
            sort = sort.split(',')

        if not isinstance(sort, (list, tuple)):
            sort = [sort]

        validatedSorts = []
        for _sort in sort:
            validatedSorts.append(self._validateSortField(_sort, libtype))

        return ','.join(validatedSorts)

    def _validateSortField(self, sort, libtype=None):
        """ Validates a filter sort field is available for the library. A sort field can be a
            :class:`~plexapi.library.FilteringSort` object, or a string.
            Returns the validated sort field string.
        """
        if isinstance(sort, FilteringSort):
            return '%s.%s:%s' % (libtype or self.TYPE, sort.key, sort.defaultDirection)

        match = re.match(r'(?:([a-zA-Z]*)\.)?([a-zA-Z]+):?([a-zA-Z]*)', sort.strip())
        if not match:
            raise BadRequest('Invalid filter sort: %s' % sort)
        _libtype, sortField, sortDir = match.groups()
        libtype = _libtype or libtype or self.TYPE

        try:
            filterSort = next(f for f in self.listSorts(libtype) if f.key == sortField)
        except StopIteration:
            availableSorts = [f.key for f in self.listSorts(libtype)]
            raise NotFound('Unknown sort field "%s" for libtype "%s". '
                           'Available sort fields: %s'
                           % (sortField, libtype, availableSorts)) from None

        sortField = libtype + '.' + filterSort.key

        availableDirections = ['', 'asc', 'desc', 'nullsLast']
        if sortDir not in availableDirections:
            raise NotFound('Unknown sort direction "%s". '
                           'Available sort directions: %s'
                           % (sortDir, availableDirections))

        return '%s:%s' % (sortField, sortDir) if sortDir else sortField

    def _validateAdvancedSearch(self, filters, libtype):
        """ Validates an advanced search filter dictionary.
            Returns the list of validated URL encoded parameter strings for the advanced search.
        """
        if not isinstance(filters, dict):
            raise BadRequest('Filters must be a dictionary.')

        validatedFilters = []

        for field, values in filters.items():
            if field.lower() in {'and', 'or'}:
                if len(filters.items()) > 1:
                    raise BadRequest('Multiple keys in the same dictionary with and/or is not allowed.')
                if not isinstance(values, list):
                    raise BadRequest('Value for and/or keys must be a list of dictionaries.')

                validatedFilters.append('push=1')

                for value in values:
                    validatedFilters.extend(self._validateAdvancedSearch(value, libtype))
                    validatedFilters.append('%s=1' % field.lower())

                del validatedFilters[-1]
                validatedFilters.append('pop=1')

            else:
                validatedFilters.append(self._validateFilterField(field, values, libtype))

        return validatedFilters

    def _buildSearchKey(self, title=None, sort=None, libtype=None, limit=None, filters=None, returnKwargs=False, **kwargs):
        """ Returns the validated and formatted search query API key
            (``/library/sections/<sectionKey>/all?<params>``).
        """
        args = {}
        filter_args = []

        args['includeGuids'] = int(bool(kwargs.pop('includeGuids', True)))
        for field, values in list(kwargs.items()):
            if field.split('__')[-1] not in OPERATORS:
                filter_args.append(self._validateFilterField(field, values, libtype))
                del kwargs[field]
        if title is not None:
            if isinstance(title, (list, tuple)):
                filter_args.append(self._validateFilterField('title', title, libtype))
            else:
                args['title'] = title
        if filters is not None:
            filter_args.extend(self._validateAdvancedSearch(filters, libtype))
        if sort is not None:
            args['sort'] = self._validateSortFields(sort, libtype)
        if libtype is not None:
            args['type'] = utils.searchType(libtype)
        if limit is not None:
            args['limit'] = limit

        joined_args = utils.joinArgs(args).lstrip('?')
        joined_filter_args = '&'.join(filter_args) if filter_args else ''
        params = '&'.join([joined_args, joined_filter_args]).strip('&')
        key = '/library/sections/%s/all?%s' % (self.key, params)

        if returnKwargs:
            return key, kwargs
        return key

    def hubSearch(self, query, mediatype=None, limit=None):
        """ Returns the hub search results for this library. See :func:`plexapi.server.PlexServer.search`
            for details and parameters.
        """
        return self._server.search(query, mediatype, limit, sectionId=self.key)

    def search(self, title=None, sort=None, maxresults=None, libtype=None,
               container_start=0, container_size=X_PLEX_CONTAINER_SIZE, limit=None, filters=None, **kwargs):
        """ Search the library. The http requests will be batched in container_size. If you are only looking for the
            first <num> results, it would be wise to set the maxresults option to that amount so the search doesn't iterate
            over all results on the server.

            Parameters:
                title (str, optional): General string query to search for. Partial string matches are allowed.
                sort (:class:`~plexapi.library.FilteringSort` or str or list, optional): A field to sort the results.
                    See the details below for more info.
                maxresults (int, optional): Only return the specified number of results.
                libtype (str, optional): Return results of a specific type (movie, show, season, episode,
                    artist, album, track, photoalbum, photo, collection) (e.g. ``libtype='episode'`` will only
                    return :class:`~plexapi.video.Episode` objects)
                container_start (int, optional): Default 0.
                container_size (int, optional): Default X_PLEX_CONTAINER_SIZE in your config file.
                limit (int, optional): Limit the number of results from the filter.
                filters (dict, optional): A dictionary of advanced filters. See the details below for more info.
                **kwargs (dict): Additional custom filters to apply to the search results.
                    See the details below for more info.

            Raises:
                :exc:`~plexapi.exceptions.BadRequest`: When the sort or filter is invalid.
                :exc:`~plexapi.exceptions.NotFound`: When applying an unknown sort or filter.

            **Sorting Results**

            The search results can be sorted by including the ``sort`` parameter.

            * See :func:`~plexapi.library.LibrarySection.listSorts` to get a list of available sort fields.

            The ``sort`` parameter can be a :class:`~plexapi.library.FilteringSort` object or a sort string in the
            format ``field:dir``. The sort direction ``dir`` can be ``asc``, ``desc``, or ``nullsLast``. Omitting the
            sort direction or using a :class:`~plexapi.library.FilteringSort` object will sort the results in the default
            direction of the field. Multi-sorting on multiple fields can be achieved by using a comma separated list of
            sort strings, or a list of :class:`~plexapi.library.FilteringSort` object or strings.

            Examples:

                .. code-block:: python

                    library.search(sort="titleSort:desc")  # Sort title in descending order
                    library.search(sort="titleSort")  # Sort title in the default order
                    # Multi-sort by year in descending order, then by audience rating in descending order
                    library.search(sort="year:desc,audienceRating:desc")
                    library.search(sort=["year:desc", "audienceRating:desc"])

            **Using Plex Filters**

            Any of the available custom filters can be applied to the search results
            (`screenshot <../_static/images/LibrarySection.search.png>`__).

            * See :func:`~plexapi.library.LibrarySection.listFields` to get a list of all available fields.
            * See :func:`~plexapi.library.LibrarySection.listOperators` to get a list of all available operators.
            * See :func:`~plexapi.library.LibrarySection.listFilterChoices` to get a list of all available filter values.

            The following filter fields are just some examples of the possible filters. The list is not exaustive,
            and not all filters apply to all library types.

            * **actor** (:class:`~plexapi.media.MediaTag`): Search for the name of an actor.
            * **addedAt** (*datetime*): Search for items added before or after a date. See operators below.
            * **audioLanguage** (*str*): Search for a specific audio language (3 character code, e.g. jpn).
            * **collection** (:class:`~plexapi.media.MediaTag`): Search for the name of a collection.
            * **contentRating** (:class:`~plexapi.media.MediaTag`): Search for a specific content rating.
            * **country** (:class:`~plexapi.media.MediaTag`): Search for the name of a country.
            * **decade** (*int*): Search for a specific decade (e.g. 2000).
            * **director** (:class:`~plexapi.media.MediaTag`): Search for the name of a director.
            * **duplicate** (*bool*) Search for duplicate items.
            * **genre** (:class:`~plexapi.media.MediaTag`): Search for a specific genre.
            * **hdr** (*bool*): Search for HDR items.
            * **inProgress** (*bool*): Search for in progress items.
            * **label** (:class:`~plexapi.media.MediaTag`): Search for a specific label.
            * **lastViewedAt** (*datetime*): Search for items watched before or after a date. See operators below.
            * **mood** (:class:`~plexapi.media.MediaTag`): Search for a specific mood.
            * **producer** (:class:`~plexapi.media.MediaTag`): Search for the name of a producer.
            * **resolution** (*str*): Search for a specific resolution (e.g. 1080).
            * **studio** (*str*): Search for the name of a studio.
            * **style** (:class:`~plexapi.media.MediaTag`): Search for a specific style.
            * **subtitleLanguage** (*str*): Search for a specific subtitle language (3 character code, e.g. eng)
            * **unmatched** (*bool*): Search for unmatched items.
            * **unwatched** (*bool*): Search for unwatched items.
            * **userRating** (*int*): Search for items with a specific user rating.
            * **writer** (:class:`~plexapi.media.MediaTag`): Search for the name of a writer.
            * **year** (*int*): Search for a specific year.

            Tag type filter values can be a :class:`~plexapi.library.FilterChoice` object,
            :class:`~plexapi.media.MediaTag` object, the exact name :attr:`MediaTag.tag` (*str*),
            or the exact id :attr:`MediaTag.id` (*int*).
            
            Date type filter values can be a ``datetime`` object, a relative date using a one of the
            available date suffixes (e.g. ``30d``) (*str*), or a date in ``YYYY-MM-DD`` (*str*) format.

            Relative date suffixes:

            * ``s``: ``seconds``
            * ``m``: ``minutes``
            * ``h``: ``hours``
            * ``d``: ``days``
            * ``w``: ``weeks``
            * ``mon``: ``months``
            * ``y``: ``years``
            
            Multiple values can be ``OR`` together by providing a list of values.

            Examples:

                .. code-block:: python

                    library.search(unwatched=True, year=2020, resolution="4k")
                    library.search(actor="Arnold Schwarzenegger", decade=1990)
                    library.search(contentRating="TV-G", genre="animation")
                    library.search(genre=["animation", "comedy"])  # Genre is animation OR comedy
                    library.search(studio=["Disney", "Pixar"])  # Studio contains Disney OR Pixar

            **Using a** ``libtype`` **Prefix**

            Some filters may be prefixed by the ``libtype`` separated by a ``.`` (e.g. ``show.collection``,
            ``episode.title``, ``artist.style``, ``album.genre``, ``track.userRating``, etc.). This should not be
            confused with the ``libtype`` parameter. If no ``libtype`` prefix is provided, then the default library
            type is assumed. For example, in a TV show library ``viewCout`` is assumed to be ``show.viewCount``.
            If you want to filter using episode view count then you must specify ``episode.viewCount`` explicitly.
            In addition, if the filter does not exist for the default library type it will fallback to the most
            specific ``libtype`` available. For example, ``show.unwatched`` does not exists so it will fallback to
            ``episode.unwatched``. The ``libtype`` prefix cannot be included directly in the function parameters so
            the filters must be provided as a filters dictionary.

            Examples:

                .. code-block:: python

                    library.search(filters={"show.collection": "Documentary", "episode.inProgress": True})
                    library.search(filters={"artist.genre": "pop", "album.decade": 2000})

                    # The following three options are identical and will return Episode objects
                    showLibrary.search(title="Winter is Coming", libtype='episode')
                    showLibrary.search(libtype='episode', filters={"episode.title": "Winter is Coming"})
                    showLibrary.searchEpisodes(title="Winter is Coming")

                    # The following will search for the episode title but return Show objects
                    showLibrary.search(filters={"episode.title": "Winter is Coming"})

                    # The following will fallback to episode.unwatched
                    showLibrary.search(unwatched=True)

            **Using Plex Operators**

            Operators can be appended to the filter field to narrow down results with more granularity. If no
            operator is specified, the default operator is assumed to be ``=``. The following is a list of
            possible operators depending on the data type of the filter being applied. A special ``&`` operator
            can also be used to ``AND`` together a list of values.

            Type: :class:`~plexapi.media.MediaTag` or *subtitleLanguage* or *audioLanguage*

            * ``=``: ``is``
            * ``!=``: ``is not``

            Type: *int*

            * ``=``: ``is``
            * ``!=``: ``is not``
            * ``>>=``: ``is greater than``
            * ``<<=``: ``is less than``

            Type: *str*

            * ``=``: ``contains``
            * ``!=``: ``does not contain``
            * ``==``: ``is``
            * ``!==``: ``is not``
            * ``<=``: ``begins with``
            * ``>=``: ``ends with``

            Type: *bool*

            * ``=``: ``is true``
            * ``!=``: ``is false``

            Type: *datetime*

            * ``<<=``: ``is before``
            * ``>>=``: ``is after``

            Type: *resolution*

            * ``=``: ``is``

            Operators cannot be included directly in the function parameters so the filters
            must be provided as a filters dictionary. The trailing ``=`` on the operator may be excluded.

            Examples:

                .. code-block:: python

                    # Genre is horror AND thriller
                    library.search(filters={"genre&": ["horror", "thriller"]})

                    # Director is not Steven Spielberg
                    library.search(filters={"director!": "Steven Spielberg"})

                    # Title starts with Marvel and added before 2021-01-01
                    library.search(filters={"title<": "Marvel", "addedAt<<": "2021-01-01"})

                    # Added in the last 30 days using relative dates
                    library.search(filters={"addedAt>>": "30d"})

                    # Collection is James Bond and user rating is greater than 8
                    library.search(filters={"collection": "James Bond", "userRating>>": 8})

            **Using Advanced Filters**

            Any of the Plex filters described above can be combined into a single ``filters`` dictionary that mimics
            the advanced filters used in Plex Web with a tree of ``and``/``or`` branches. Each level of the tree must
            start with ``and`` (Match all of the following) or ``or`` (Match any of the following) as the dictionary
            key, and a list of dictionaries with the desired filters as the dictionary value.

            The following example matches `this <../_static/images/LibrarySection.search_filters.png>`__ advanced filter
            in Plex Web.

            Examples:

                .. code-block:: python

                    advancedFilters = {
                        'and': [                            # Match all of the following in this list
                            {
                                'or': [                     # Match any of the following in this list
                                    {'title': 'elephant'},
                                    {'title': 'bunny'}
                                ]
                            },
                            {'year>>': 1990},
                            {'unwatched': True}
                        ]
                    }
                    library.search(filters=advancedFilters)

            **Using PlexAPI Operators**

            For even more advanced filtering which cannot be achieved in Plex, the PlexAPI operators can be applied
            to any XML attribute. See :func:`plexapi.base.PlexObject.fetchItems` for a list of operators and how they
            are used. Note that using the Plex filters above will be faster since the filters are applied by the Plex
            server before the results are returned to PlexAPI. Using the PlexAPI operators requires the Plex server
            to return *all* results to allow PlexAPI to do the filtering. The Plex filters and the PlexAPI operators
            can be used in conjunction with each other.

            Examples:

                .. code-block:: python

                    library.search(summary__icontains="Christmas")
                    library.search(duration__gt=7200000)
                    library.search(audienceRating__lte=6.0, audienceRatingImage__startswith="rottentomatoes://")
                    library.search(media__videoCodec__exact="h265")
                    library.search(genre="holiday", viewCount__gte=3)

        """
        key, kwargs = self._buildSearchKey(
            title=title, sort=sort, libtype=libtype, limit=limit, filters=filters, returnKwargs=True, **kwargs)
        return self._search(key, maxresults, container_start, container_size, **kwargs)

    def _search(self, key, maxresults, container_start, container_size, **kwargs):
        """ Perform the actual library search and return the results. """
        results = []
        subresults = []
        offset = container_start

        if maxresults is not None:
            container_size = min(container_size, maxresults)

        while True:
            subresults = self.fetchItems(key, container_start=container_start,
                                         container_size=container_size, **kwargs)
            if not len(subresults):
                if offset > self._totalViewSize:
                    log.info("container_start is higher than the number of items in the library")

            results.extend(subresults)

            # self._totalViewSize is not used as a condition in the while loop as
            # this require a additional http request.
            # self._totalViewSize is updated from self.fetchItems
            wanted_number_of_items = self._totalViewSize - offset
            if maxresults is not None:
                wanted_number_of_items = min(maxresults, wanted_number_of_items)
                container_size = min(container_size, maxresults - len(results))

            if wanted_number_of_items <= len(results):
                break

            container_start += container_size

            if container_start > self._totalViewSize:
                break

        return results

    def _locations(self):
        """ Returns a list of :class:`~plexapi.library.Location` objects
        """
        return self.findItems(self._data, Location)

    def sync(self, policy, mediaSettings, client=None, clientId=None, title=None, sort=None, libtype=None,
             **kwargs):
        """ Add current library section as sync item for specified device.
            See description of :func:`~plexapi.library.LibrarySection.search` for details about filtering / sorting
            and :func:`~plexapi.myplex.MyPlexAccount.sync` for possible exceptions.

            Parameters:
                policy (:class:`~plexapi.sync.Policy`): policy of syncing the media (how many items to sync and process
                                                       watched media or not), generated automatically when method
                                                       called on specific LibrarySection object.
                mediaSettings (:class:`~plexapi.sync.MediaSettings`): Transcoding settings used for the media, generated
                                                                     automatically when method called on specific
                                                                     LibrarySection object.
                client (:class:`~plexapi.myplex.MyPlexDevice`): sync destination, see
                                                               :func:`~plexapi.myplex.MyPlexAccount.sync`.
                clientId (str): sync destination, see :func:`~plexapi.myplex.MyPlexAccount.sync`.
                title (str): descriptive title for the new :class:`~plexapi.sync.SyncItem`, if empty the value would be
                             generated from metadata of current media.
                sort (str): formatted as `column:dir`; column can be any of {`addedAt`, `originallyAvailableAt`,
                            `lastViewedAt`, `titleSort`, `rating`, `mediaHeight`, `duration`}. dir can be `asc` or
                            `desc`.
                libtype (str): Filter results to a specific libtype (`movie`, `show`, `episode`, `artist`, `album`,
                               `track`).

            Returns:
                :class:`~plexapi.sync.SyncItem`: an instance of created syncItem.

            Raises:
                :exc:`~plexapi.exceptions.BadRequest`: When the library is not allowed to sync.
                :exc:`~plexapi.exceptions.BadRequest`: When the sort or filter is invalid.
                :exc:`~plexapi.exceptions.NotFound`: When applying an unknown sort or filter.

            Example:

                .. code-block:: python

                    from plexapi import myplex
                    from plexapi.sync import Policy, MediaSettings, VIDEO_QUALITY_3_MBPS_720p

                    c = myplex.MyPlexAccount()
                    target = c.device('Plex Client')
                    sync_items_wd = c.syncItems(target.clientIdentifier)
                    srv = c.resource('Server Name').connect()
                    section = srv.library.section('Movies')
                    policy = Policy('count', unwatched=True, value=1)
                    media_settings = MediaSettings.create(VIDEO_QUALITY_3_MBPS_720p)
                    section.sync(target, policy, media_settings, title='Next best movie', sort='rating:desc')

        """
        from plexapi.sync import SyncItem

        if not self.allowSync:
            raise BadRequest('The requested library is not allowed to sync')

        myplex = self._server.myPlexAccount()
        sync_item = SyncItem(self._server, None)
        sync_item.title = title if title else self.title
        sync_item.rootTitle = self.title
        sync_item.contentType = self.CONTENT_TYPE
        sync_item.metadataType = self.METADATA_TYPE
        sync_item.machineIdentifier = self._server.machineIdentifier

        key = self._buildSearchKey(title=title, sort=sort, libtype=libtype, **kwargs)

        sync_item.location = 'library://%s/directory/%s' % (self.uuid, quote_plus(key))
        sync_item.policy = policy
        sync_item.mediaSettings = mediaSettings

        return myplex.sync(client=client, clientId=clientId, sync_item=sync_item)

    def history(self, maxresults=9999999, mindate=None):
        """ Get Play History for this library Section for the owner.
            Parameters:
                maxresults (int): Only return the specified number of results (optional).
                mindate (datetime): Min datetime to return results from.
        """
        return self._server.history(maxresults=maxresults, mindate=mindate, librarySectionID=self.key, accountID=1)

    def createCollection(self, title, items=None, smart=False, limit=None,
                         libtype=None, sort=None, filters=None, **kwargs):
        """ Alias for :func:`~plexapi.server.PlexServer.createCollection` using this
            :class:`~plexapi.library.LibrarySection`.
        """
        return self._server.createCollection(
            title, section=self, items=items, smart=smart, limit=limit,
            libtype=libtype, sort=sort, filters=filters, **kwargs)

    def collection(self, title):
        """ Returns the collection with the specified title.

            Parameters:
                title (str): Title of the item to return.

            Raises:
                :exc:`~plexapi.exceptions.NotFound`: Unable to find collection.
        """
        try:
            return self.collections(title=title, title__iexact=title)[0]
        except IndexError:
            raise NotFound('Unable to find collection with title "%s".' % title) from None

    def collections(self, **kwargs):
        """ Returns a list of collections from this library section.
            See description of :func:`~plexapi.library.LibrarySection.search` for details about filtering / sorting.
        """
        return self.search(libtype='collection', **kwargs)

    def createPlaylist(self, title, items=None, smart=False, limit=None,
                       sort=None, filters=None, **kwargs):
        """ Alias for :func:`~plexapi.server.PlexServer.createPlaylist` using this
            :class:`~plexapi.library.LibrarySection`.
        """
        return self._server.createPlaylist(
            title, section=self, items=items, smart=smart, limit=limit,
            sort=sort, filters=filters, **kwargs)

    def playlist(self, title):
        """ Returns the playlist with the specified title.

            Parameters:
                title (str): Title of the item to return.

            Raises:
                :exc:`~plexapi.exceptions.NotFound`: Unable to find playlist.
        """
        try:
            return self.playlists(title=title, title__iexact=title)[0]
        except IndexError:
            raise NotFound('Unable to find playlist with title "%s".' % title) from None

    def playlists(self, sort=None, **kwargs):
        """ Returns a list of playlists from this library section. """
        return self._server.playlists(
            playlistType=self.CONTENT_TYPE, sectionId=self.key, sort=sort, **kwargs)

    @deprecated('use "listFields" instead')
    def filterFields(self, mediaType=None):
        return self.listFields(libtype=mediaType)

    @deprecated('use "listFilterChoices" instead')
    def listChoices(self, category, libtype=None, **kwargs):
        return self.listFilterChoices(field=category, libtype=libtype)

    def getWebURL(self, base=None, tab=None, key=None):
        """ Returns the Plex Web URL for the library.

            Parameters:
                base (str): The base URL before the fragment (``#!``).
                    Default is https://app.plex.tv/desktop.
                tab (str): The library tab (recommended, library, collections, playlists, timeline).
                key (str): A hub key.
        """
        params = {'source': self.key}
        if tab is not None:
            params['pivot'] = tab
        if key is not None:
            params['key'] = key
            params['pageType'] = 'list'
        return self._server._buildWebURL(base=base, **params)


class MovieSection(LibrarySection):
    """ Represents a :class:`~plexapi.library.LibrarySection` section containing movies.

        Attributes:
            TAG (str): 'Directory'
            TYPE (str): 'movie'
    """
    TAG = 'Directory'
    TYPE = 'movie'
    METADATA_TYPE = 'movie'
    CONTENT_TYPE = 'video'

    def searchMovies(self, **kwargs):
        """ Search for a movie. See :func:`~plexapi.library.LibrarySection.search` for usage. """
        return self.search(libtype='movie', **kwargs)

    def recentlyAddedMovies(self, maxresults=50):
        """ Returns a list of recently added movies from this library section.

            Parameters:
                maxresults (int): Max number of items to return (default 50).
        """
        return self.recentlyAdded(maxresults=maxresults, libtype='movie')

    def sync(self, videoQuality, limit=None, unwatched=False, **kwargs):
        """ Add current Movie library section as sync item for specified device.
            See description of :func:`~plexapi.library.LibrarySection.search` for details about filtering / sorting and
            :func:`~plexapi.library.LibrarySection.sync` for details on syncing libraries and possible exceptions.

            Parameters:
                videoQuality (int): idx of quality of the video, one of VIDEO_QUALITY_* values defined in
                                    :mod:`~plexapi.sync` module.
                limit (int): maximum count of movies to sync, unlimited if `None`.
                unwatched (bool): if `True` watched videos wouldn't be synced.

            Returns:
                :class:`~plexapi.sync.SyncItem`: an instance of created syncItem.

            Example:

                .. code-block:: python

                    from plexapi import myplex
                    from plexapi.sync import VIDEO_QUALITY_3_MBPS_720p

                    c = myplex.MyPlexAccount()
                    target = c.device('Plex Client')
                    sync_items_wd = c.syncItems(target.clientIdentifier)
                    srv = c.resource('Server Name').connect()
                    section = srv.library.section('Movies')
                    section.sync(VIDEO_QUALITY_3_MBPS_720p, client=target, limit=1, unwatched=True,
                                 title='Next best movie', sort='rating:desc')

        """
        from plexapi.sync import Policy, MediaSettings
        kwargs['mediaSettings'] = MediaSettings.createVideo(videoQuality)
        kwargs['policy'] = Policy.create(limit, unwatched)
        return super(MovieSection, self).sync(**kwargs)


class ShowSection(LibrarySection):
    """ Represents a :class:`~plexapi.library.LibrarySection` section containing tv shows.

        Attributes:
            TAG (str): 'Directory'
            TYPE (str): 'show'
    """
    TAG = 'Directory'
    TYPE = 'show'
    METADATA_TYPE = 'episode'
    CONTENT_TYPE = 'video'

    def searchShows(self, **kwargs):
        """ Search for a show. See :func:`~plexapi.library.LibrarySection.search` for usage. """
        return self.search(libtype='show', **kwargs)

    def searchSeasons(self, **kwargs):
        """ Search for a season. See :func:`~plexapi.library.LibrarySection.search` for usage. """
        return self.search(libtype='season', **kwargs)

    def searchEpisodes(self, **kwargs):
        """ Search for an episode. See :func:`~plexapi.library.LibrarySection.search` for usage. """
        return self.search(libtype='episode', **kwargs)

    def recentlyAddedShows(self, maxresults=50):
        """ Returns a list of recently added shows from this library section.

            Parameters:
                maxresults (int): Max number of items to return (default 50).
        """
        return self.recentlyAdded(maxresults=maxresults, libtype='show')

    def recentlyAddedSeasons(self, maxresults=50):
        """ Returns a list of recently added seasons from this library section.

            Parameters:
                maxresults (int): Max number of items to return (default 50).
        """
        return self.recentlyAdded(maxresults=maxresults, libtype='season')

    def recentlyAddedEpisodes(self, maxresults=50):
        """ Returns a list of recently added episodes from this library section.

            Parameters:
                maxresults (int): Max number of items to return (default 50).
        """
        return self.recentlyAdded(maxresults=maxresults, libtype='episode')

    def sync(self, videoQuality, limit=None, unwatched=False, **kwargs):
        """ Add current Show library section as sync item for specified device.
            See description of :func:`~plexapi.library.LibrarySection.search` for details about filtering / sorting and
            :func:`~plexapi.library.LibrarySection.sync` for details on syncing libraries and possible exceptions.

            Parameters:
                videoQuality (int): idx of quality of the video, one of VIDEO_QUALITY_* values defined in
                                    :mod:`~plexapi.sync` module.
                limit (int): maximum count of episodes to sync, unlimited if `None`.
                unwatched (bool): if `True` watched videos wouldn't be synced.

            Returns:
                :class:`~plexapi.sync.SyncItem`: an instance of created syncItem.

            Example:

                .. code-block:: python

                    from plexapi import myplex
                    from plexapi.sync import VIDEO_QUALITY_3_MBPS_720p

                    c = myplex.MyPlexAccount()
                    target = c.device('Plex Client')
                    sync_items_wd = c.syncItems(target.clientIdentifier)
                    srv = c.resource('Server Name').connect()
                    section = srv.library.section('TV-Shows')
                    section.sync(VIDEO_QUALITY_3_MBPS_720p, client=target, limit=1, unwatched=True,
                                 title='Next unwatched episode')

        """
        from plexapi.sync import Policy, MediaSettings
        kwargs['mediaSettings'] = MediaSettings.createVideo(videoQuality)
        kwargs['policy'] = Policy.create(limit, unwatched)
        return super(ShowSection, self).sync(**kwargs)


class MusicSection(LibrarySection):
    """ Represents a :class:`~plexapi.library.LibrarySection` section containing music artists.

        Attributes:
            TAG (str): 'Directory'
            TYPE (str): 'artist'
    """
    TAG = 'Directory'
    TYPE = 'artist'
    METADATA_TYPE = 'track'
    CONTENT_TYPE = 'audio'

    def albums(self):
        """ Returns a list of :class:`~plexapi.audio.Album` objects in this section. """
        key = '/library/sections/%s/albums' % self.key
        return self.fetchItems(key)

    def stations(self):
        """ Returns a list of :class:`~plexapi.audio.Album` objects in this section. """
        key = '/hubs/sections/%s?includeStations=1' % self.key
        return self.fetchItems(key, cls=Station)

    def searchArtists(self, **kwargs):
        """ Search for an artist. See :func:`~plexapi.library.LibrarySection.search` for usage. """
        return self.search(libtype='artist', **kwargs)

    def searchAlbums(self, **kwargs):
        """ Search for an album. See :func:`~plexapi.library.LibrarySection.search` for usage. """
        return self.search(libtype='album', **kwargs)

    def searchTracks(self, **kwargs):
        """ Search for a track. See :func:`~plexapi.library.LibrarySection.search` for usage. """
        return self.search(libtype='track', **kwargs)

    def recentlyAddedArtists(self, maxresults=50):
        """ Returns a list of recently added artists from this library section.

            Parameters:
                maxresults (int): Max number of items to return (default 50).
        """
        return self.recentlyAdded(maxresults=maxresults, libtype='artist')

    def recentlyAddedAlbums(self, maxresults=50):
        """ Returns a list of recently added albums from this library section.

            Parameters:
                maxresults (int): Max number of items to return (default 50).
        """
        return self.recentlyAdded(maxresults=maxresults, libtype='album')

    def recentlyAddedTracks(self, maxresults=50):
        """ Returns a list of recently added tracks from this library section.

            Parameters:
                maxresults (int): Max number of items to return (default 50).
        """
        return self.recentlyAdded(maxresults=maxresults, libtype='track')

    def sync(self, bitrate, limit=None, **kwargs):
        """ Add current Music library section as sync item for specified device.
            See description of :func:`~plexapi.library.LibrarySection.search` for details about filtering / sorting and
            :func:`~plexapi.library.LibrarySection.sync` for details on syncing libraries and possible exceptions.

            Parameters:
                bitrate (int): maximum bitrate for synchronized music, better use one of MUSIC_BITRATE_* values from the
                               module :mod:`~plexapi.sync`.
                limit (int): maximum count of tracks to sync, unlimited if `None`.

            Returns:
                :class:`~plexapi.sync.SyncItem`: an instance of created syncItem.

            Example:

                .. code-block:: python

                    from plexapi import myplex
                    from plexapi.sync import AUDIO_BITRATE_320_KBPS

                    c = myplex.MyPlexAccount()
                    target = c.device('Plex Client')
                    sync_items_wd = c.syncItems(target.clientIdentifier)
                    srv = c.resource('Server Name').connect()
                    section = srv.library.section('Music')
                    section.sync(AUDIO_BITRATE_320_KBPS, client=target, limit=100, sort='addedAt:desc',
                                 title='New music')

        """
        from plexapi.sync import Policy, MediaSettings
        kwargs['mediaSettings'] = MediaSettings.createMusic(bitrate)
        kwargs['policy'] = Policy.create(limit)
        return super(MusicSection, self).sync(**kwargs)


class PhotoSection(LibrarySection):
    """ Represents a :class:`~plexapi.library.LibrarySection` section containing photos.

        Attributes:
            TAG (str): 'Directory'
            TYPE (str): 'photo'
    """
    TAG = 'Directory'
    TYPE = 'photo'
    METADATA_TYPE = 'photo'
    CONTENT_TYPE = 'photo'

    def all(self, libtype=None, **kwargs):
        """ Returns a list of all items from this library section.
            See description of :func:`plexapi.library.LibrarySection.search()` for details about filtering / sorting.
        """
        libtype = libtype or 'photoalbum'
        return self.search(libtype=libtype, **kwargs)

    def collections(self, **kwargs):
        raise NotImplementedError('Collections are not available for a Photo library.')

    def searchAlbums(self, title, **kwargs):
        """ Search for a photo album. See :func:`~plexapi.library.LibrarySection.search` for usage. """
        return self.search(libtype='photoalbum', title=title, **kwargs)

    def searchPhotos(self, title, **kwargs):
        """ Search for a photo. See :func:`~plexapi.library.LibrarySection.search` for usage. """
        return self.search(libtype='photo', title=title, **kwargs)

    def recentlyAddedAlbums(self, maxresults=50):
        """ Returns a list of recently added photo albums from this library section.

            Parameters:
                maxresults (int): Max number of items to return (default 50).
        """
        # Use search() instead of recentlyAdded() because libtype=None
        return self.search(sort='addedAt:desc', maxresults=maxresults)

    def sync(self, resolution, limit=None, **kwargs):
        """ Add current Music library section as sync item for specified device.
            See description of :func:`~plexapi.library.LibrarySection.search` for details about filtering / sorting and
            :func:`~plexapi.library.LibrarySection.sync` for details on syncing libraries and possible exceptions.

            Parameters:
                resolution (str): maximum allowed resolution for synchronized photos, see PHOTO_QUALITY_* values in the
                                  module :mod:`~plexapi.sync`.
                limit (int): maximum count of tracks to sync, unlimited if `None`.

            Returns:
                :class:`~plexapi.sync.SyncItem`: an instance of created syncItem.

            Example:

                .. code-block:: python

                    from plexapi import myplex
                    from plexapi.sync import PHOTO_QUALITY_HIGH

                    c = myplex.MyPlexAccount()
                    target = c.device('Plex Client')
                    sync_items_wd = c.syncItems(target.clientIdentifier)
                    srv = c.resource('Server Name').connect()
                    section = srv.library.section('Photos')
                    section.sync(PHOTO_QUALITY_HIGH, client=target, limit=100, sort='addedAt:desc',
                                 title='Fresh photos')

        """
        from plexapi.sync import Policy, MediaSettings
        kwargs['mediaSettings'] = MediaSettings.createPhoto(resolution)
        kwargs['policy'] = Policy.create(limit)
        return super(PhotoSection, self).sync(**kwargs)


@utils.registerPlexObject
class LibraryTimeline(PlexObject):
    """Represents a LibrarySection timeline.

        Attributes:
            TAG (str): 'LibraryTimeline'
            size (int): Unknown
            allowSync (bool): Unknown
            art (str): Relative path to art image.
            content (str): "secondary"
            identifier (str): "com.plexapp.plugins.library"
            latestEntryTime (int): Epoch timestamp
            mediaTagPrefix (str): "/system/bundle/media/flags/"
            mediaTagVersion (int): Unknown
            thumb (str): Relative path to library thumb image.
            title1 (str): Name of library section.
            updateQueueSize (int): Number of items queued to update.
            viewGroup (str): "secondary"
            viewMode (int): Unknown
    """
    TAG = 'LibraryTimeline'

    def _loadData(self, data):
        """ Load attribute values from Plex XML response. """
        self._data = data
        self.size = utils.cast(int, data.attrib.get('size'))
        self.allowSync = utils.cast(bool, data.attrib.get('allowSync'))
        self.art = data.attrib.get('art')
        self.content = data.attrib.get('content')
        self.identifier = data.attrib.get('identifier')
        self.latestEntryTime = utils.cast(int, data.attrib.get('latestEntryTime'))
        self.mediaTagPrefix = data.attrib.get('mediaTagPrefix')
        self.mediaTagVersion = utils.cast(int, data.attrib.get('mediaTagVersion'))
        self.thumb = data.attrib.get('thumb')
        self.title1 = data.attrib.get('title1')
        self.updateQueueSize = utils.cast(int, data.attrib.get('updateQueueSize'))
        self.viewGroup = data.attrib.get('viewGroup')
        self.viewMode = utils.cast(int, data.attrib.get('viewMode'))


@utils.registerPlexObject
class Location(PlexObject):
    """ Represents a single library Location.

        Attributes:
            TAG (str): 'Location'
            id (int): Location path ID.
            path (str): Path used for library..
    """
    TAG = 'Location'

    def _loadData(self, data):
        """ Load attribute values from Plex XML response. """
        self._data = data
        self.id = utils.cast(int, data.attrib.get('id'))
        self.path = data.attrib.get('path')


@utils.registerPlexObject
class Hub(PlexObject):
    """ Represents a single Hub (or category) in the PlexServer search.

        Attributes:
            TAG (str): 'Hub'
            context (str): The context of the hub.
            hubKey (str): API URL for these specific hub items.
            hubIdentifier (str): The identifier of the hub.
            key (str): API URL for the hub.
            more (bool): True if there are more items to load (call reload() to fetch all items).
            size (int): The number of items in the hub.
            style (str): The style of the hub.
            title (str): The title of the hub.
            type (str): The type of items in the hub.
    """
    TAG = 'Hub'

    def _loadData(self, data):
        """ Load attribute values from Plex XML response. """
        self._data = data
        self.context = data.attrib.get('context')
        self.hubKey = data.attrib.get('hubKey')
        self.hubIdentifier = data.attrib.get('hubIdentifier')
        self.items = self.findItems(data)
        self.key = data.attrib.get('key')
        self.more = utils.cast(bool, data.attrib.get('more'))
        self.size = utils.cast(int, data.attrib.get('size'))
        self.style = data.attrib.get('style')
        self.title = data.attrib.get('title')
        self.type = data.attrib.get('type')
        self._section = None  # cache for self.section

    def __len__(self):
        return self.size

    def reload(self):
        """ Reloads the hub to fetch all items in the hub. """
        if self.more and self.key:
            self.items = self.fetchItems(self.key)
            self.more = False
            self.size = len(self.items)

    def section(self):
        """ Returns the :class:`~plexapi.library.LibrarySection` this hub belongs to.
        """
        if self._section is None:
            self._section = self._server.library.sectionByID(self.librarySectionID)
        return self._section


class HubMediaTag(PlexObject):
    """ Base class of hub media tag search results.

        Attributes:
            count (int): The number of items where this tag is found.
            filter (str): The URL filter for the tag.
            id (int): The id of the tag.
            key (str): API URL (/library/section/<librarySectionID>/all?<filter>).
            librarySectionID (int): The library section ID where the tag is found.
            librarySectionKey (str): API URL for the library section (/library/section/<librarySectionID>)
            librarySectionTitle (str): The library title where the tag is found.
            librarySectionType (int): The library type where the tag is found.
            reason (str): The reason for the search result.
            reasonID (int): The reason ID for the search result.
            reasonTitle (str): The reason title for the search result.
            type (str): The type of search result (tag).
            tag (str): The title of the tag.
            tagType (int): The type ID of the tag.
            tagValue (int): The value of the tag.
            thumb (str): The URL for the thumbnail of the tag (if available).
    """
    TAG = 'Directory'

    def _loadData(self, data):
        """ Load attribute values from Plex XML response. """
        self._data = data
        self.count = utils.cast(int, data.attrib.get('count'))
        self.filter = data.attrib.get('filter')
        self.id = utils.cast(int, data.attrib.get('id'))
        self.key = data.attrib.get('key')
        self.librarySectionID = utils.cast(int, data.attrib.get('librarySectionID'))
        self.librarySectionKey = data.attrib.get('librarySectionKey')
        self.librarySectionTitle = data.attrib.get('librarySectionTitle')
        self.librarySectionType = utils.cast(int, data.attrib.get('librarySectionType'))
        self.reason = data.attrib.get('reason')
        self.reasonID = utils.cast(int, data.attrib.get('reasonID'))
        self.reasonTitle = data.attrib.get('reasonTitle')
        self.type = data.attrib.get('type')
        self.tag = data.attrib.get('tag')
        self.tagType = utils.cast(int, data.attrib.get('tagType'))
        self.tagValue = utils.cast(int, data.attrib.get('tagValue'))
        self.thumb = data.attrib.get('thumb')

    def items(self, *args, **kwargs):
        """ Return the list of items within this tag. """
        if not self.key:
            raise BadRequest('Key is not defined for this tag: %s' % self.tag)
        return self.fetchItems(self.key)


@utils.registerPlexObject
class Tag(HubMediaTag):
    """ Represents a single Tag hub search media tag.

        Attributes:
            TAGTYPE (int): 0
    """
    TAGTYPE = 0


@utils.registerPlexObject
class Genre(HubMediaTag):
    """ Represents a single Genre hub search media tag.

        Attributes:
            TAGTYPE (int): 1
    """
    TAGTYPE = 1


@utils.registerPlexObject
class Director(HubMediaTag):
    """ Represents a single Director hub search media tag.

        Attributes:
            TAGTYPE (int): 4
    """
    TAGTYPE = 4


@utils.registerPlexObject
class Actor(HubMediaTag):
    """ Represents a single Actor hub search media tag.

        Attributes:
            TAGTYPE (int): 6
    """
    TAGTYPE = 6


@utils.registerPlexObject
class AutoTag(HubMediaTag):
    """ Represents a single AutoTag hub search media tag.

        Attributes:
            TAGTYPE (int): 207
    """
    TAGTYPE = 207


@utils.registerPlexObject
class Place(HubMediaTag):
    """ Represents a single Place hub search media tag.

        Attributes:
            TAGTYPE (int): 400
    """
    TAGTYPE = 400


@utils.registerPlexObject
class Station(PlexObject):
    """ Represents the Station area in the MusicSection.

        Attributes:
            TITLE (str): 'Stations'
            TYPE (str): 'station'
            hubIdentifier (str): Unknown.
            size (int): Number of items found.
            title (str): Title of this Hub.
            type (str): Type of items in the Hub.
            more (str): Unknown.
            style (str): Unknown
            items (str): List of items in the Hub.
    """
    TITLE = 'Stations'
    TYPE = 'station'

    def _loadData(self, data):
        """ Load attribute values from Plex XML response. """
        self._data = data
        self.hubIdentifier = data.attrib.get('hubIdentifier')
        self.size = utils.cast(int, data.attrib.get('size'))
        self.title = data.attrib.get('title')
        self.type = data.attrib.get('type')
        self.more = data.attrib.get('more')
        self.style = data.attrib.get('style')
        self.items = self.findItems(data)

    def __len__(self):
        return self.size


class FilteringType(PlexObject):
    """ Represents a single filtering Type object for a library.

        Attributes:
            TAG (str): 'Type'
            active (bool): True if this filter type is currently active.
            fields (List<:class:`~plexapi.library.FilteringField`>): List of field objects.
            filters (List<:class:`~plexapi.library.FilteringFilter`>): List of filter objects.
            key (str): The API URL path for the libtype filter.
            sorts (List<:class:`~plexapi.library.FilteringSort`>): List of sort objects.
            title (str): The title for the libtype filter.
            type (str): The libtype for the filter.
    """
    TAG = 'Type'

    def __repr__(self):
        _type = self._clean(self.firstAttr('type'))
        return '<%s>' % ':'.join([p for p in [self.__class__.__name__, _type] if p])

    def _loadData(self, data):
        self._data = data
        self.active = utils.cast(bool, data.attrib.get('active', '0'))
        self.fields = self.findItems(data, FilteringField)
        self.filters = self.findItems(data, FilteringFilter)
        self.key = data.attrib.get('key')
        self.sorts = self.findItems(data, FilteringSort)
        self.title = data.attrib.get('title')
        self.type = data.attrib.get('type')

        # Add additional manual sorts and fields which are available
        # but not exposed on the Plex server
        self.sorts += self._manualSorts()
        self.fields += self._manualFields()

    def _manualSorts(self):
        """ Manually add additional sorts which are available
            but not exposed on the Plex server.
        """
        # Sorts: key, dir, title
        additionalSorts = [
            ('guid', 'asc', 'Guid'),
            ('id', 'asc', 'Rating Key'),
            ('index', 'asc', '%s Number' % self.type.capitalize()),
            ('summary', 'asc', 'Summary'),
            ('tagline', 'asc', 'Tagline'),
            ('updatedAt', 'asc', 'Date Updated')
        ]

        if self.type == 'season':
            additionalSorts.extend([
                ('titleSort', 'asc', 'Title')
            ])
        elif self.type == 'track':
            # Don't know what this is but it is valid
            additionalSorts.extend([
                ('absoluteIndex', 'asc', 'Absolute Index')
            ])
        elif self.type == 'photo':
            additionalSorts.extend([
                ('viewUpdatedAt', 'desc', 'View Updated At')
            ])
        elif self.type == 'collection':
            additionalSorts.extend([
                ('addedAt', 'asc', 'Date Added')
            ])

        manualSorts = []
        for sortField, sortDir, sortTitle in additionalSorts:
            sortXML = ('<Sort defaultDirection="%s" descKey="%s:desc" key="%s" title="%s" />'
                       % (sortDir, sortField, sortField, sortTitle))
            manualSorts.append(self._manuallyLoadXML(sortXML, FilteringSort))

        return manualSorts

    def _manualFields(self):
        """ Manually add additional fields which are available
            but not exposed on the Plex server.
        """
        # Fields: key, type, title
        additionalFields = [
            ('guid', 'string', 'Guid'),
            ('id', 'integer', 'Rating Key'),
            ('index', 'integer', '%s Number' % self.type.capitalize()),
            ('lastRatedAt', 'date', '%s Last Rated' % self.type.capitalize()),
            ('updatedAt', 'date', 'Date Updated')
        ]

        if self.type == 'movie':
            additionalFields.extend([
                ('audienceRating', 'integer', 'Audience Rating'),
                ('rating', 'integer', 'Critic Rating'),
                ('viewOffset', 'integer', 'View Offset')
            ])
        elif self.type == 'show':
            additionalFields.extend([
                ('audienceRating', 'integer', 'Audience Rating'),
                ('originallyAvailableAt', 'date', 'Show Release Date'),
                ('rating', 'integer', 'Critic Rating'),
                ('unviewedLeafCount', 'integer', 'Episode Unplayed Count')
            ])
        elif self.type == 'season':
            additionalFields.extend([
                ('addedAt', 'date', 'Date Season Added'),
                ('unviewedLeafCount', 'integer', 'Episode Unplayed Count'),
                ('year', 'integer', 'Season Year')
            ])
        elif self.type == 'episode':
            additionalFields.extend([
                ('audienceRating', 'integer', 'Audience Rating'),
                ('duration', 'integer', 'Duration'),
                ('rating', 'integer', 'Critic Rating'),
                ('viewOffset', 'integer', 'View Offset')
            ])
        elif self.type == 'track':
            additionalFields.extend([
                ('duration', 'integer', 'Duration'),
                ('viewOffset', 'integer', 'View Offset')
            ])
        elif self.type == 'collection':
            additionalFields.extend([
                ('addedAt', 'date', 'Date Added')
            ])

        prefix = '' if self.type == 'movie' else self.type + '.'

        manualFields = []
        for field, fieldType, fieldTitle in additionalFields:
            fieldXML = ('<Field key="%s%s" title="%s" type="%s"/>'
                       % (prefix, field, fieldTitle, fieldType))
            manualFields.append(self._manuallyLoadXML(fieldXML, FilteringField))

        return manualFields


class FilteringFilter(PlexObject):
    """ Represents a single Filter object for a :class:`~plexapi.library.FilteringType`.

        Attributes:
            TAG (str): 'Filter'
            filter (str): The key for the filter.
            filterType (str): The :class:`~plexapi.library.FilteringFieldType` type (string, boolean, integer, date, etc).
            key (str): The API URL path for the filter.
            title (str): The title of the filter.
            type (str): 'filter'
    """
    TAG = 'Filter'

    def _loadData(self, data):
        self._data = data
        self.filter = data.attrib.get('filter')
        self.filterType = data.attrib.get('filterType')
        self.key = data.attrib.get('key')
        self.title = data.attrib.get('title')
        self.type = data.attrib.get('type')


class FilteringSort(PlexObject):
    """ Represents a single Sort object for a :class:`~plexapi.library.FilteringType`.

        Attributes:
            TAG (str): 'Sort'
            active (bool): True if the sort is currently active.
            activeDirection (str): The currently active sorting direction.
            default (str): The currently active default sorting direction.
            defaultDirection (str): The default sorting direction.
            descKey (str): The URL key for sorting with desc.
            firstCharacterKey (str): API URL path for first character endpoint.
            key (str): The URL key for the sorting.
            title (str): The title of the sorting.
    """
    TAG = 'Sort'

    def _loadData(self, data):
        """ Load attribute values from Plex XML response. """
        self._data = data
        self.active = utils.cast(bool, data.attrib.get('active', '0'))
        self.activeDirection = data.attrib.get('activeDirection')
        self.default = data.attrib.get('default')
        self.defaultDirection = data.attrib.get('defaultDirection')
        self.descKey = data.attrib.get('descKey')
        self.firstCharacterKey = data.attrib.get('firstCharacterKey')
        self.key = data.attrib.get('key')
        self.title = data.attrib.get('title')


class FilteringField(PlexObject):
    """ Represents a single Field object for a :class:`~plexapi.library.FilteringType`.

        Attributes:
            TAG (str): 'Field'
            key (str): The URL key for the filter field.
            title (str): The title of the filter field.
            type (str): The :class:`~plexapi.library.FilteringFieldType` type (string, boolean, integer, date, etc).
            subType (str): The subtype of the filter (decade, rating, etc).
    """
    TAG = 'Field'

    def _loadData(self, data):
        """ Load attribute values from Plex XML response. """
        self._data = data
        self.key = data.attrib.get('key')
        self.title = data.attrib.get('title')
        self.type = data.attrib.get('type')
        self.subType = data.attrib.get('subType')


class FilteringFieldType(PlexObject):
    """ Represents a single FieldType for library filtering.

        Attributes:
            TAG (str): 'FieldType'
            type (str): The filtering data type (string, boolean, integer, date, etc).
            operators (List<:class:`~plexapi.library.FilteringOperator`>): List of operator objects.
    """
    TAG = 'FieldType'

    def __repr__(self):
        _type = self._clean(self.firstAttr('type'))
        return '<%s>' % ':'.join([p for p in [self.__class__.__name__, _type] if p])

    def _loadData(self, data):
        """ Load attribute values from Plex XML response. """
        self._data = data
        self.type = data.attrib.get('type')
        self.operators = self.findItems(data, FilteringOperator)


class FilteringOperator(PlexObject):
    """ Represents an single Operator for a :class:`~plexapi.library.FilteringFieldType`.

        Attributes:
            TAG (str): 'Operator'
            key (str): The URL key for the operator.
            title (str): The title of the operator.
    """
    TAG = 'Operator'

    def _loadData(self, data):
        """ Load attribute values from Plex XML response. """
        self.key = data.attrib.get('key')
        self.title = data.attrib.get('title')


class FilterChoice(PlexObject):
    """ Represents a single FilterChoice object.
        These objects are gathered when using filters while searching for library items and is the
        object returned in the result set of :func:`~plexapi.library.LibrarySection.listFilterChoices`.

        Attributes:
            TAG (str): 'Directory'
            fastKey (str): API URL path to quickly list all items with this filter choice.
                (/library/sections/<section>/all?genre=<key>)
            key (str): The id value of this filter choice.
            thumb (str): Thumbnail URL for the filter choice.
            title (str): The title of the filter choice.
            type (str): The filter type (genre, contentRating, etc).
    """
    TAG = 'Directory'

    def _loadData(self, data):
        """ Load attribute values from Plex XML response. """
        self._data = data
        self.fastKey = data.attrib.get('fastKey')
        self.key = data.attrib.get('key')
        self.thumb = data.attrib.get('thumb')
        self.title = data.attrib.get('title')
        self.type = data.attrib.get('type')


class Folder(PlexObject):
    """ Represents a Folder inside a library.

        Attributes:
            key (str): Url key for folder.
            title (str): Title of folder.
    """

    def _loadData(self, data):
        """ Load attribute values from Plex XML response. """
        self.key = data.attrib.get('key')
        self.title = data.attrib.get('title')

    def subfolders(self):
        """ Returns a list of available :class:`~plexapi.library.Folder` for this folder.
            Continue down subfolders until a mediaType is found.
        """
        if self.key.startswith('/library/metadata'):
            return self.fetchItems(self.key)
        else:
            return self.fetchItems(self.key, Folder)

    def allSubfolders(self):
        """ Returns a list of all available :class:`~plexapi.library.Folder` for this folder.
            Only returns :class:`~plexapi.library.Folder`.
        """
        folders = []
        for folder in self.subfolders():
            if not folder.key.startswith('/library/metadata'):
                folders.append(folder)
                while True:
                    for subfolder in folder.subfolders():
                        if not subfolder.key.startswith('/library/metadata'):
                            folders.append(subfolder)
                            continue
                    break
        return folders


class FirstCharacter(PlexObject):
    """ Represents a First Character element from a library.

        Attributes:
            key (str): Url key for character.
            size (str): Total amount of library items starting with this character.
            title (str): Character (#, !, A, B, C, ...).
    """
    def _loadData(self, data):
        """ Load attribute values from Plex XML response. """
        self._data = data
        self.key = data.attrib.get('key')
        self.size = data.attrib.get('size')
        self.title = data.attrib.get('title')


@utils.registerPlexObject
class Path(PlexObject):
    """ Represents a single directory Path.

        Attributes:
            TAG (str): 'Path'

            home (bool): True if the path is the home directory
            key (str): API URL (/services/browse/<base64path>)
            network (bool): True if path is a network location
            path (str): Full path to folder
            title (str): Folder name
    """
    TAG = 'Path'

    def _loadData(self, data):
        self.home = utils.cast(bool, data.attrib.get('home'))
        self.key = data.attrib.get('key')
        self.network = utils.cast(bool, data.attrib.get('network'))
        self.path = data.attrib.get('path')
        self.title = data.attrib.get('title')

    def browse(self, includeFiles=True):
        """ Alias for :func:`~plexapi.server.PlexServer.browse`. """
        return self._server.browse(self, includeFiles)

    def walk(self):
        """ Alias for :func:`~plexapi.server.PlexServer.walk`. """
        for path, paths, files in self._server.walk(self):
            yield path, paths, files


@utils.registerPlexObject
class File(PlexObject):
    """ Represents a single File.

        Attributes:
            TAG (str): 'File'

            key (str): API URL (/services/browse/<base64path>)
            path (str): Full path to file
            title (str): File name
    """
    TAG = 'File'

    def _loadData(self, data):
        self.key = data.attrib.get('key')
        self.path = data.attrib.get('path')
        self.title = data.attrib.get('title')<|MERGE_RESOLUTION|>--- conflicted
+++ resolved
@@ -517,7 +517,6 @@
         part = '/library/sections/%s?agent=%s&%s' % (self.key, agent, urlencode(params, doseq=True))
         self._server.query(part, method=self._server._session.put)
 
-<<<<<<< HEAD
         # Reload this way since the self.key dont have a full path, but is simply a id.
         for s in self._server.library.sections():
             if s.key == self.key:
@@ -576,8 +575,6 @@
             raise BadRequest('You are unable to remove all locations from a library.' % location)
         self.edit(location=locations)
 
-=======
->>>>>>> a4976137
     def get(self, title):
         """ Returns the media item with the specified title.
 
