--- conflicted
+++ resolved
@@ -5,11 +5,8 @@
 from plexapi import library, media, settings, utils
 from plexapi.base import Playable, PlexPartialObject
 from plexapi.exceptions import BadRequest, NotFound
-<<<<<<< HEAD
 from plexapi.mixins import ArtMixin, PosterMixin
-=======
 from plexapi.mixins import CollectionMixin, CountryMixin, DirectorMixin, GenreMixin, LabelMixin, ProducerMixin, EditWriter
->>>>>>> aca85d15
 
 
 class Video(PlexPartialObject):
@@ -264,11 +261,8 @@
 
 
 @utils.registerPlexObject
-<<<<<<< HEAD
-class Movie(Video, Playable, ArtMixin, PosterMixin):
-=======
-class Movie(Playable, Video, CollectionMixin, CountryMixin, DirectorMixin, GenreMixin, LabelMixin, ProducerMixin, EditWriter):
->>>>>>> aca85d15
+class Movie(Video, Playable, ArtMixin, PosterMixin,
+        CollectionMixin, CountryMixin, DirectorMixin, GenreMixin, LabelMixin, ProducerMixin, EditWriter):
     """ Represents a single Movie.
 
         Attributes:
@@ -394,11 +388,8 @@
 
 
 @utils.registerPlexObject
-<<<<<<< HEAD
-class Show(Video, ArtMixin, PosterMixin):
-=======
-class Show(Video, CollectionMixin, GenreMixin, LabelMixin):
->>>>>>> aca85d15
+class Show(Video, ArtMixin, PosterMixin,
+        CollectionMixin, GenreMixin, LabelMixin):
     """ Represents a single Show (including all seasons and episodes).
 
         Attributes:
@@ -722,11 +713,8 @@
 
 
 @utils.registerPlexObject
-<<<<<<< HEAD
-class Episode(Video, Playable, ArtMixin, PosterMixin):
-=======
-class Episode(Playable, Video, DirectorMixin, EditWriter):
->>>>>>> aca85d15
+class Episode(Video, Playable, ArtMixin, PosterMixin,
+        DirectorMixin, EditWriter):
     """ Represents a single Shows Episode.
 
         Attributes:
