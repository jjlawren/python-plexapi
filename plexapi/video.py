--- conflicted
+++ resolved
@@ -374,7 +374,6 @@
         # This is just for compat.
         return self.title
 
-<<<<<<< HEAD
     def reviews(self):
         """ Returns a list of :class:`~plexapi.media.Review` objects. """
         items = []
@@ -393,7 +392,7 @@
                 items.append(Extra(data=video, server=self._server))
 
         return items
-=======
+
     def hubs(self):
         """ Returns a list of :class:`~plexapi.library.Hub` objects. """
         data = self._server.query(self._details_key)
@@ -402,7 +401,6 @@
             related = video.find('Related')
             if related:
                 return self.findItems(related, library.Hub)
->>>>>>> d3fbc4f2
 
     def download(self, savepath=None, keep_original_name=False, **kwargs):
         """ Download video files to specified directory.
