--- conflicted
+++ resolved
@@ -84,8 +84,6 @@
         """ Mark the video as unplayed. """
         key = '/:/unscrobble?key=%s&identifier=com.plexapp.plugins.library' % self.ratingKey
         self._server.query(key)
-<<<<<<< HEAD
-        self.reload()
 
     def augmentation(self):
         """ Returns a list of :class:`~plexapi.library.Hub` objects.
@@ -104,15 +102,6 @@
         mediaContainer = MediaContainer(data=data, server=self._server)
         augmentationKey = mediaContainer.augmentationKey
         return self.fetchItems(augmentationKey)
-
-    def rate(self, rate):
-        """ Rate video. """
-        key = '/:/rate?key=%s&identifier=com.plexapp.plugins.library&rating=%s' % (self.ratingKey, rate)
-
-        self._server.query(key)
-        self.reload()
-=======
->>>>>>> f90698f6
 
     def _defaultSyncTitle(self):
         """ Returns str, default title for a new syncItem. """
