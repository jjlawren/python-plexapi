--- conflicted
+++ resolved
@@ -656,7 +656,6 @@
         key = '/:/timeline?ratingKey=%s&key=%s&identifier=com.plexapp.plugins.library&time=%d&state=%s%s'
         key %= (self.ratingKey, self.key, time, state, durationStr)
         self._server.query(key)
-<<<<<<< HEAD
         self.reload()
 
 
@@ -694,7 +693,4 @@
         self.mediaTagVersion = data.attrib.get('mediaTagVersion')
         self.mediaTagPrefix = data.attrib.get('mediaTagPrefix')
         self.mediaTagVersion = data.attrib.get('mediaTagVersion')
-        self.size = utils.cast(int, data.attrib.get('size'))
-=======
-        self.reload()
->>>>>>> f9a09aec
+        self.size = utils.cast(int, data.attrib.get('size'))