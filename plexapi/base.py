--- conflicted
+++ resolved
@@ -433,7 +433,6 @@
         """
         return self._server.history(maxresults=maxresults, mindate=mindate, ratingKey=self.ratingKey)
 
-<<<<<<< HEAD
     def posters(self):
         """ Returns list of available poster objects. :class:`~plexapi.media.Poster`. """
 
@@ -471,7 +470,7 @@
     def setArt(self, art):
         """ Set :class:`~plexapi.media.Poster` to :class:`~plexapi.video.Video` """
         art.select()
-=======
+
     def unmatch(self):
         """ Unmatches metadata match from object. """
         key = '/library/metadata/%s/unmatch' % self.ratingKey
@@ -555,7 +554,6 @@
 
         data = key + '?' + urlencode(params)
         self._server.query(data, method=self._server._session.put)
->>>>>>> 83a292a9
 
     # The photo tag cant be built atm. TODO
     # def arts(self):
