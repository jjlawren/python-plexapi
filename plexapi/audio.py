--- conflicted
+++ resolved
@@ -4,11 +4,8 @@
 from plexapi import library, media, utils
 from plexapi.base import Playable, PlexPartialObject
 from plexapi.exceptions import BadRequest
-<<<<<<< HEAD
 from plexapi.mixins import SplitMergeMixin, UnmatchMatchMixin
-=======
 from plexapi.mixins import CollectionMixin, CountryMixin, GenreMixin, LabelMixin, MoodMixin, SimilarArtistMixin, StyleMixin
->>>>>>> aca85d15
 
 
 class Audio(PlexPartialObject):
@@ -128,11 +125,8 @@
 
 
 @utils.registerPlexObject
-<<<<<<< HEAD
-class Artist(Audio, SplitMergeMixin, UnmatchMatchMixin):
-=======
-class Artist(Audio, CollectionMixin, CountryMixin, GenreMixin, MoodMixin, SimilarArtistMixin, StyleMixin):
->>>>>>> aca85d15
+class Artist(Audio, SplitMergeMixin, UnmatchMatchMixin,
+        CollectionMixin, CountryMixin, GenreMixin, MoodMixin, SimilarArtistMixin, StyleMixin):
     """ Represents a single Artist.
 
         Attributes:
@@ -235,11 +229,8 @@
 
 
 @utils.registerPlexObject
-<<<<<<< HEAD
-class Album(Audio, UnmatchMatchMixin):
-=======
-class Album(Audio, CollectionMixin, GenreMixin, LabelMixin, MoodMixin, StyleMixin):
->>>>>>> aca85d15
+class Album(Audio, UnmatchMatchMixin,
+        CollectionMixin, GenreMixin, LabelMixin, MoodMixin, StyleMixin):
     """ Represents a single Album.
 
         Attributes:
