# -*- coding: utf-8 -*-
from datetime import datetime
import pytest
from plexapi.exceptions import NotFound

from . import conftest as utils
from . import test_mixins


def test_library_Library_section(plex):
    sections = plex.library.sections()
    assert len(sections) >= 3
    section_name = plex.library.section("TV Shows")
    assert section_name.title == "TV Shows"
    with pytest.raises(NotFound):
        assert plex.library.section("cant-find-me")


def test_library_Library_sectionByID_is_equal_section(plex, movies):
    # test that sctionmyID refreshes the section if the key is missing
    # this is needed if there isnt any cached sections
    assert plex.library.sectionByID(movies.key).uuid == movies.uuid


def test_library_sectionByID_with_attrs(plex, movies):
    assert movies.agent == "tv.plex.agents.movie"
    # This seems to fail for some reason.
    # my account alloew of sync, didnt find any about settings about the library.
    # assert movies.allowSync is ('sync' in plex.ownerFeatures)
    assert movies.art == "/:/resources/movie-fanart.jpg"
    assert utils.is_metadata(
        movies.composite, prefix="/library/sections/", contains="/composite/"
    )
    assert utils.is_datetime(movies.createdAt)
    assert movies.filters == "1"
    assert movies._initpath == "/library/sections"
    assert utils.is_int(movies.key)
    assert movies.language == "en-US"
    assert len(movies.locations) == 1
    assert len(movies.locations[0]) >= 10
    assert movies.refreshing is False
    assert movies.scanner == "Plex Movie"
    assert movies._server._baseurl == utils.SERVER_BASEURL
    assert movies.thumb == "/:/resources/movie.png"
    assert movies.title == "Movies"
    assert movies.type == "movie"
    assert utils.is_datetime(movies.updatedAt)
    assert len(movies.uuid) == 36


def test_library_section_get_movie(plex):
    assert plex.library.section("Movies").get("Sita Sings the Blues")


def test_library_section_movies_all(movies):
    # size should always be none unless pagenation is being used.
    assert movies.totalSize == 4
    assert len(movies.all(container_start=0, container_size=1, maxresults=1)) == 1


def test_library_section_delete(movies, patched_http_call):
    movies.delete()


def test_library_fetchItem(plex, movie):
    item1 = plex.library.fetchItem("/library/metadata/%s" % movie.ratingKey)
    item2 = plex.library.fetchItem(movie.ratingKey)
    assert item1.title == "Elephants Dream"
    assert item1 == item2 == movie


def test_library_onDeck(plex, movie):
    movie.updateProgress(movie.duration * 1000 / 10)  # set progress to 10%
    assert len(list(plex.library.onDeck()))
    movie.markUnwatched()


def test_library_recentlyAdded(plex):
    assert len(list(plex.library.recentlyAdded()))


def test_library_add_edit_delete(plex):
    # Dont add a location to prevent scanning scanning
    section_name = "plexapi_test_section"
    plex.library.add(
        name=section_name,
        type="movie",
        agent="com.plexapp.agents.imdb",
        scanner="Plex Movie Scanner",
        language="en",
    )
    assert plex.library.section(section_name)
    edited_library = plex.library.section(section_name).edit(
        name="a renamed lib", type="movie", agent="com.plexapp.agents.imdb"
    )
    assert edited_library.title == "a renamed lib"
    plex.library.section("a renamed lib").delete()


def test_library_Library_cleanBundle(plex):
    plex.library.cleanBundles()


def test_library_Library_optimize(plex):
    plex.library.optimize()


def test_library_Library_emptyTrash(plex):
    plex.library.emptyTrash()


def _test_library_Library_refresh(plex):
    # TODO: fix mangle and proof the sections attrs
    plex.library.refresh()


def test_library_Library_update(plex):
    plex.library.update()


def test_library_Library_cancelUpdate(plex):
    plex.library.cancelUpdate()


def test_library_Library_deleteMediaPreviews(plex):
    plex.library.deleteMediaPreviews()


def test_library_Library_all(plex):
    assert len(plex.library.all(title__iexact="The 100"))


def test_library_Library_search(plex):
    item = plex.library.search("Elephants Dream")[0]
    assert item.title == "Elephants Dream"
    assert len(plex.library.search(libtype="episode"))


def test_library_MovieSection_update(movies):
    movies.update()


def test_library_MovieSection_update_path(movies):
    movies.update(path=movies.locations[0])


def test_library_ShowSection_all(tvshows):
    assert len(tvshows.all(title__iexact="The 100"))


def test_library_MovieSection_refresh(movies, patched_http_call):
    movies.refresh()


def test_library_MovieSection_search_genre(movie, movies):
    genre = movie.genres[0]
    assert len(movies.search(genre=genre)) >= 1


def test_library_MovieSection_cancelUpdate(movies):
    movies.cancelUpdate()


def test_librarty_deleteMediaPreviews(movies):
    movies.deleteMediaPreviews()


def test_library_MovieSection_onDeck(movie, movies, tvshows, episode):
    movie.updateProgress(movie.duration * 1000 / 10)  # set progress to 10%
    assert movies.onDeck()
    movie.markUnwatched()
    episode.updateProgress(episode.duration * 1000 / 10)
    assert tvshows.onDeck()
    episode.markUnwatched()


def test_library_MovieSection_recentlyAdded(movies):
    assert len(movies.recentlyAdded())


def test_library_MovieSection_analyze(movies):
    movies.analyze()


def test_library_MovieSection_collections(movies, collection):
    assert len(movies.collections())


def test_library_ShowSection_searchShows(tvshows):
    assert tvshows.searchShows(title="The 100")


def test_library_ShowSection_searchEpisodes(tvshows):
    assert tvshows.searchEpisodes(title="Winter Is Coming")


def test_library_ShowSection_recentlyAdded(tvshows):
    assert len(tvshows.recentlyAdded())


def test_library_ShowSection_playlists(plex, tvshows, show):
    episodes = show.episodes()
    playlist = plex.createPlaylist("test_library_ShowSection_playlists", episodes[:3])
    try:
        assert len(tvshows.playlists())
    finally:
        playlist.delete()


def test_library_MusicSection_albums(music):
    assert len(music.albums())


def test_library_MusicSection_searchTracks(music):
    assert len(music.searchTracks(title="As Colourful As Ever"))


def test_library_MusicSection_searchAlbums(music):
    assert len(music.searchAlbums(title="Layers"))


def test_library_PhotoSection_searchAlbums(photos, photoalbum):
    title = photoalbum.title
    albums = photos.searchAlbums(title)
    assert len(albums)


def test_library_PhotoSection_searchPhotos(photos, photoalbum):
    title = photoalbum.photos()[0].title
    assert len(photos.searchPhotos(title))


def test_library_and_section_search_for_movie(plex):
    find = "16 blocks"
    l_search = plex.library.search(find)
    s_search = plex.library.section("Movies").search(find)
    assert l_search == s_search


def test_library_settings(movies):
    settings = movies.settings()
    assert len(settings) >= 1


def test_library_editAdvanced_default(movies):
    movies.editAdvanced(hidden=2)
    for setting in movies.settings():
        if setting.id == 'hidden':
            assert int(setting.value) == 2

    movies.editAdvanced(collectionMode=0)
    for setting in movies.settings():
        if setting.id == 'collectionMode':
            assert int(setting.value) == 0

    movies.reload()
    movies.defaultAdvanced()
    for setting in movies.settings():
        assert str(setting.value) == str(setting.default)


def test_library_Collection_modeUpdate(collection):
    mode_dict = {"default": "-1", "hide": "0", "hideItems": "1", "showItems": "2"}
    for key, value in mode_dict.items():
        collection.modeUpdate(key)
        collection.reload()
        assert collection.collectionMode == value


def test_library_Colletion_sortAlpha(collection):
    collection.sortUpdate(sort="alpha")
    collection.reload()
    assert collection.collectionSort == "1"


def test_library_Colletion_sortRelease(collection):
    collection.sortUpdate(sort="release")
    collection.reload()
    assert collection.collectionSort == "0"


def test_library_Colletion_edit(collection):
    edits = {'titleSort.value': 'New Title Sort', 'titleSort.locked': 1}
    collectionTitleSort = collection.titleSort
    collection.edit(**edits)
    collection.reload()
    for field in collection.fields:
        if field.name == 'titleSort':
            assert collection.titleSort == 'New Title Sort'
            assert field.locked is True
    collection.edit(**{'titleSort.value': collectionTitleSort, 'titleSort.locked': 0})


def test_library_Collection_delete(movies, movie):
    delete_collection = 'delete_collection'
    movie.addCollection(delete_collection)
    collections = movies.collections(title=delete_collection)
    assert len(collections) == 1
    collections[0].delete()
    collections = movies.collections(title=delete_collection)
    assert len(collections) == 0


def test_library_Collection_item(collection):
    item1 = collection.item("Elephants Dream")
    assert item1.title == "Elephants Dream"
    item2 = collection.get("Elephants Dream")
    assert item2.title == "Elephants Dream"
    assert item1 == item2


def test_library_Collection_items(collection):
    items = collection.items()
    assert len(items) == 1


<<<<<<< HEAD
def test_library_Collection_mixins_tags(collection):
    test_mixins.edit_label(collection)
=======
def test_library_Collection_thumbUrl(collection):
    assert utils.SERVER_BASEURL in collection.thumbUrl
    assert "/library/collections/" in collection.thumbUrl
    assert "/composite/" in collection.thumbUrl


def test_library_Collection_artUrl(collection):
    assert collection.artUrl is None  # Collections don't have default art
>>>>>>> 9c0bb00b


def test_search_with_weird_a(plex):
    ep_title = "Coup de Grâce"
    result_root = plex.search(ep_title)
    result_shows = plex.library.section("TV Shows").searchEpisodes(title=ep_title)
    assert result_root
    assert result_shows
    assert result_root == result_shows


def test_crazy_search(plex, movie):
    movies = plex.library.section("Movies")
    assert movie in movies.search(
        actor=movie.actors[0], sort="titleSort"
    ), "Unable to search movie by actor."
    assert movie in movies.search(
        director=movie.directors[0]
    ), "Unable to search movie by director."
    assert movie in movies.search(
        year=["2006", "2007"]
    ), "Unable to search movie by year."
    assert movie not in movies.search(year=2007), "Unable to filter movie by year."
    assert movie in movies.search(actor=movie.actors[0].tag)
    assert len(movies.search(container_start=2, maxresults=1)) == 1
    assert len(movies.search(container_size=None)) == 4
    assert len(movies.search(container_size=1)) == 4
    assert len(movies.search(container_start=9999, container_size=1)) == 0
    assert len(movies.search(container_start=2, container_size=1)) == 2


def test_library_section_timeline(plex):
    movies = plex.library.section("Movies")
    tl = movies.timeline()
    assert tl.TAG == "LibraryTimeline"
    assert tl.size > 0
    assert tl.allowSync is False
    assert tl.art == "/:/resources/movie-fanart.jpg"
    assert tl.content == "secondary"
    assert tl.identifier == "com.plexapp.plugins.library"
    assert datetime.fromtimestamp(tl.latestEntryTime).date() == datetime.today().date()
    assert tl.mediaTagPrefix == "/system/bundle/media/flags/"
    assert tl.mediaTagVersion > 1
    assert tl.thumb == "/:/resources/movie.png"
    assert tl.title1 == "Movies"
    assert utils.is_int(tl.updateQueueSize, gte=0)
    assert tl.viewGroup == "secondary"
    assert tl.viewMode == 65592<|MERGE_RESOLUTION|>--- conflicted
+++ resolved
@@ -314,10 +314,6 @@
     assert len(items) == 1
 
 
-<<<<<<< HEAD
-def test_library_Collection_mixins_tags(collection):
-    test_mixins.edit_label(collection)
-=======
 def test_library_Collection_thumbUrl(collection):
     assert utils.SERVER_BASEURL in collection.thumbUrl
     assert "/library/collections/" in collection.thumbUrl
@@ -326,7 +322,10 @@
 
 def test_library_Collection_artUrl(collection):
     assert collection.artUrl is None  # Collections don't have default art
->>>>>>> 9c0bb00b
+
+
+def test_library_Collection_mixins_tags(collection):
+    test_mixins.edit_label(collection)
 
 
 def test_search_with_weird_a(plex):
