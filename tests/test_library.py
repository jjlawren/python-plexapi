--- conflicted
+++ resolved
@@ -313,16 +313,6 @@
     assert len(items) == 1
 
 
-<<<<<<< HEAD
-def test_library_Collection_posters(collection):
-    posters = collection.posters()
-    assert posters
-
-
-def test_library_Collection_posters(collection):
-    arts = collection.arts()
-    assert not arts  # Collection has no default art
-=======
 def test_library_Collection_thumbUrl(collection):
     assert utils.SERVER_BASEURL in collection.thumbUrl
     assert "/library/collections/" in collection.thumbUrl
@@ -331,7 +321,16 @@
 
 def test_library_Collection_artUrl(collection):
     assert collection.artUrl is None  # Collections don't have default art
->>>>>>> 9c0bb00b
+
+    
+def test_library_Collection_posters(collection):
+    posters = collection.posters()
+    assert posters
+
+
+def test_library_Collection_art(collection):
+    arts = collection.arts()
+    assert not arts  # Collection has no default art
 
 
 def test_search_with_weird_a(plex):
