# -*- coding: utf-8 -*-
import os
from datetime import datetime
from time import sleep
from urllib.parse import quote_plus

import pytest
from plexapi.exceptions import BadRequest, NotFound

from . import conftest as utils


def test_video_Movie(movies, movie):
    movie2 = movies.get(movie.title)
    assert movie2.title == movie.title


def test_video_Movie_attributeerror(movie):
    with pytest.raises(AttributeError):
        movie.asshat


def test_video_ne(movies):
    assert (
        len(
            movies.fetchItems(
                "/library/sections/%s/all" % movies.key, title__ne="Sintel"
            )
        )
        == 3
    )


def test_video_Movie_delete(movie, patched_http_call):
    movie.delete()


def test_video_Movie_merge(movie, patched_http_call):
    movie.merge(1337)


def test_video_Movie_addCollection(movie):
    labelname = "Random_label"
    org_collection = [tag.tag for tag in movie.collections if tag]
    assert labelname not in org_collection
    movie.addCollection(labelname)
    movie.reload()
    assert labelname in [tag.tag for tag in movie.collections if tag]
    movie.removeCollection(labelname)
    movie.reload()
    assert labelname not in [tag.tag for tag in movie.collections if tag]


def test_video_Movie_getStreamURL(movie, account):
    key = movie.ratingKey
    assert movie.getStreamURL() == (
        "{0}/video/:/transcode/universal/start.m3u8?"
        "X-Plex-Platform=Chrome&copyts=1&mediaIndex=0&"
        "offset=0&path=%2Flibrary%2Fmetadata%2F{1}&X-Plex-Token={2}").format(
        utils.SERVER_BASEURL, key, account.authenticationToken
    )  # noqa
    assert movie.getStreamURL(
        videoResolution="800x600"
    ) == ("{0}/video/:/transcode/universal/start.m3u8?"
        "X-Plex-Platform=Chrome&copyts=1&mediaIndex=0&"
        "offset=0&path=%2Flibrary%2Fmetadata%2F{1}&videoResolution=800x600&X-Plex-Token={2}").format(
        utils.SERVER_BASEURL, key, account.authenticationToken
    )  # noqa


def test_video_Movie_isFullObject_and_reload(plex):
    movie = plex.library.section("Movies").get("Sita Sings the Blues")
    assert movie.isFullObject() is False
    movie.reload(checkFiles=False)
    assert movie.isFullObject() is False
    movie.reload()
    assert movie.isFullObject() is True
    movie_via_search = plex.library.search(movie.title)[0]
    assert movie_via_search.isFullObject() is False
    movie_via_search.reload()
    assert movie_via_search.isFullObject() is True
    movie_via_section_search = plex.library.section("Movies").search(movie.title)[0]
    assert movie_via_section_search.isFullObject() is False
    movie_via_section_search.reload()
    assert movie_via_section_search.isFullObject() is True
    # If the verify that the object has been reloaded. xml from search only returns 3 actors.
    assert len(movie_via_section_search.roles) >= 3


def test_video_Movie_isPartialObject(movie):
    assert movie.isPartialObject()


def test_video_Movie_delete_part(movie, mocker):
    # we need to reload this as there is a bug in part.delete
    # See https://github.com/pkkid/python-plexapi/issues/201
    m = movie.reload()
    for media in m.media:
        with utils.callable_http_patch():
            media.delete()


def test_video_Movie_iterParts(movie):
    assert len(list(movie.iterParts())) >= 1


def test_video_Movie_download(monkeydownload, tmpdir, movie):
    filepaths1 = movie.download(savepath=str(tmpdir))
    assert len(filepaths1) >= 1
    filepaths2 = movie.download(savepath=str(tmpdir), videoResolution="500x300")
    assert len(filepaths2) >= 1


def test_video_Movie_subtitlestreams(movie):
    assert not movie.subtitleStreams()


def test_video_Episode_subtitlestreams(episode):
    assert not episode.subtitleStreams()


def test_video_Movie_upload_select_remove_subtitle(movie, subtitle):

    filepath = os.path.realpath(subtitle.name)

    movie.uploadSubtitles(filepath)
    movie.reload()
    subtitles = [sub.title for sub in movie.subtitleStreams()]
    subname = subtitle.name.rsplit(".", 1)[0]
    assert subname in subtitles

    subtitleSelection = movie.subtitleStreams()[0]
    parts = [part for part in movie.iterParts()]
    parts[0].setDefaultSubtitleStream(subtitleSelection)
    movie.reload()

    subtitleSelection = movie.subtitleStreams()[0]
    assert subtitleSelection.selected

    movie.removeSubtitles(streamTitle=subname)
    movie.reload()
    subtitles = [sub.title for sub in movie.subtitleStreams()]
    assert subname not in subtitles

    try:
        os.remove(filepath)
    except:
        pass


def test_video_Movie_attrs(movies):
    movie = movies.get("Sita Sings the Blues")
    assert len(movie.locations) == 1
    assert len(movie.locations[0]) >= 10
    assert utils.is_datetime(movie.addedAt)
    assert utils.is_metadata(movie.art)
    assert movie.artUrl
    assert float(movie.rating) >= 6.4
    assert movie.ratingImage == 'rottentomatoes://image.rating.ripe'
    assert movie.audienceRating >= 8.5
    assert movie.audienceRatingImage == 'rottentomatoes://image.rating.upright'
    movie.reload()  # RELOAD
    assert movie.chapterSource is None
    assert not movie.collections
    assert movie.contentRating in utils.CONTENTRATINGS
    if movie.countries:
        assert "United States of America" in [i.tag for i in movie.countries]
    if movie.producers:
        assert "Nina Paley" in [i.tag for i in movie.producers]
    if movie.directors:
        assert "Nina Paley" in [i.tag for i in movie.directors]
    if movie.roles:
        assert "Reena Shah" in [i.tag for i in movie.roles]
    if movie.writers:
        assert "Nina Paley" in [i.tag for i in movie.writers]
    assert movie.duration >= 160000
<<<<<<< HEAD
    assert movie.fields == []
    assert movie.posters() 
    # assert movie.reviews() # failing in the unclaimed server CI run
    # assert movie.extras() # failing in the unclaimed server CI run
    assert sorted([i.tag for i in movie.genres]) == [
        "Animation",
        "Comedy",
        "Fantasy",
        "Musical",
        "Romance",
    ]
    assert movie.guid == "com.plexapp.agents.imdb://tt1172203?lang=en"
=======
    assert not movie.fields
    assert movie.posters()
    assert "Animation" in [i.tag for i in movie.genres]
    assert "imdb://tt1172203" in [i.id for i in movie.guids]
    assert movie.guid == "plex://movie/5d776846880197001ec967c6"
>>>>>>> d3fbc4f2
    assert utils.is_metadata(movie._initpath)
    assert utils.is_metadata(movie.key)
    assert utils.is_datetime(movie.lastViewedAt)
    assert int(movie.librarySectionID) >= 1
    assert movie.listType == "video"
    assert movie.originalTitle is None
    assert utils.is_datetime(movie.originallyAvailableAt)
    assert movie.playlistItemID is None
    if movie.primaryExtraKey:
        assert utils.is_metadata(movie.primaryExtraKey)
    assert movie.ratingKey >= 1
    assert movie._server._baseurl == utils.SERVER_BASEURL
    assert movie.sessionKey is None
    assert movie.studio == "Nina Paley"
    assert utils.is_string(movie.summary, gte=100)
    assert movie.tagline == "The Greatest Break-Up Story Ever Told"
    assert utils.is_thumb(movie.thumb)
    assert movie.title == "Sita Sings the Blues"
    assert movie.titleSort == "Sita Sings the Blues"
    assert not movie.transcodeSessions
    assert movie.type == "movie"
    assert movie.updatedAt > datetime(2017, 1, 1)
    assert movie.userRating is None
    assert movie.viewCount == 0
    assert utils.is_int(movie.viewOffset, gte=0)
    assert movie.viewedAt is None
    assert movie.year == 2008
    # Audio
    audio = movie.media[0].parts[0].audioStreams()[0]
    if audio.audioChannelLayout:
        assert audio.audioChannelLayout in utils.AUDIOLAYOUTS
    assert audio.bitDepth is None
    assert utils.is_int(audio.bitrate)
    assert audio.bitrateMode is None
    assert audio.channels in utils.AUDIOCHANNELS
    assert audio.codec in utils.CODECS
    assert audio.default is True
    assert audio.displayTitle == "Unknown (AAC Stereo)"
    assert audio.duration is None
    assert audio.extendedDisplayTitle == "Unknown (AAC Stereo)"
    assert audio.id >= 1
    assert audio.index == 1
    assert utils.is_metadata(audio._initpath)
    assert audio.language is None
    assert audio.languageCode is None
    assert audio.profile == "lc"
    assert audio.requiredBandwidths is None or audio.requiredBandwidths
    assert audio.samplingRate == 44100
    assert audio.selected is True
    assert audio.streamIdentifier == 2
    assert audio.streamType == 2
    assert audio._server._baseurl == utils.SERVER_BASEURL
    assert audio.title is None
    assert audio.type == 2
    with pytest.raises(AttributeError):
        assert audio.albumGain is None  # Check track only attributes are not available
    # Media
    media = movie.media[0]
    assert media.aspectRatio >= 1.3
    assert media.audioChannels in utils.AUDIOCHANNELS
    assert media.audioCodec in utils.CODECS
    assert media.audioProfile == "lc"
    assert utils.is_int(media.bitrate)
    assert media.container in utils.CONTAINERS
    assert utils.is_int(media.duration, gte=160000)
    assert utils.is_int(media.height)
    assert utils.is_int(media.id)
    assert utils.is_metadata(media._initpath)
    assert media.has64bitOffsets is False
    assert media.optimizedForStreaming in [None, False, True]
    assert media.proxyType is None
    assert media._server._baseurl == utils.SERVER_BASEURL
    assert media.target is None
    assert media.title is None
    assert media.videoCodec in utils.CODECS
    assert media.videoFrameRate in utils.FRAMERATES
    assert media.videoProfile == "main"
    assert media.videoResolution in utils.RESOLUTIONS
    assert utils.is_int(media.width, gte=200)
    with pytest.raises(AttributeError):
        assert media.aperture is None  # Check photo only attributes are not available
    # Video
    video = movie.media[0].parts[0].videoStreams()[0]
    assert video.anamorphic is None
    assert video.bitDepth in (
        8,
        None,
    )  # Different versions of Plex Server return different values
    assert utils.is_int(video.bitrate)
    assert video.cabac is None
    assert video.chromaLocation == "left"
    assert video.chromaSubsampling in ("4:2:0", None)
    assert video.codec in utils.CODECS
    assert video.codecID is None
    assert utils.is_int(video.codedHeight, gte=1080)
    assert utils.is_int(video.codedWidth, gte=1920)
    assert video.colorPrimaries is None
    assert video.colorRange is None
    assert video.colorSpace is None
    assert video.colorTrc is None
    assert video.default is True
    assert video.displayTitle == "1080p (H.264)"
    assert video.DOVIBLCompatID is None
    assert video.DOVIBLPresent is None
    assert video.DOVIELPresent is None
    assert video.DOVILevel is None
    assert video.DOVIPresent is None
    assert video.DOVIProfile is None
    assert video.DOVIRPUPresent is None
    assert video.DOVIVersion is None
    assert video.duration is None
    assert video.extendedDisplayTitle == "1080p (H.264)"
    assert utils.is_float(video.frameRate, gte=20.0)
    assert video.frameRateMode is None
    assert video.hasScallingMatrix is None
    assert utils.is_int(video.height, gte=250)
    assert utils.is_int(video.id)
    assert utils.is_int(video.index, gte=0)
    assert utils.is_metadata(video._initpath)
    assert video.language is None
    assert video.languageCode is None
    assert utils.is_int(video.level)
    assert video.profile in utils.PROFILES
    assert video.pixelAspectRatio is None
    assert video.pixelFormat is None
    assert utils.is_int(video.refFrames)
    assert video.requiredBandwidths is None or video.requiredBandwidths
    assert video.scanType in ("progressive", None)
    assert video.selected is False
    assert video.streamType == 1
    assert video.streamIdentifier == 1
    assert video._server._baseurl == utils.SERVER_BASEURL
    assert utils.is_int(video.streamType)
    assert video.title is None
    assert video.type == 1
    assert utils.is_int(video.width, gte=400)
    # Part
    part = media.parts[0]
    assert part.accessible
    assert part.audioProfile == "lc"
    assert part.container in utils.CONTAINERS
    assert part.decision is None
    assert part.deepAnalysisVersion is None or utils.is_int(part.deepAnalysisVersion)
    assert utils.is_int(part.duration, gte=160000)
    assert part.exists
    assert len(part.file) >= 10
    assert part.has64bitOffsets is False
    assert part.hasThumbnail is None
    assert utils.is_int(part.id)
    assert part.indexes is None
    assert utils.is_metadata(part._initpath)
    assert len(part.key) >= 10
    assert part.optimizedForStreaming is True
    assert part.packetLength is None
    assert part.requiredBandwidths is None or part.requiredBandwidths
    assert utils.is_int(part.size, gte=1000000)
    assert part.syncItemId is None
    assert part.syncState is None
    assert part._server._baseurl == utils.SERVER_BASEURL
    assert part.videoProfile == "main"
    # Stream 1
    stream1 = part.streams[0]
    assert stream1.bitDepth in (8, None)
    assert utils.is_int(stream1.bitrate)
    assert stream1.cabac is None
    assert stream1.chromaSubsampling in ("4:2:0", None)
    assert stream1.codec in utils.CODECS
    assert stream1.colorSpace is None
    assert stream1.duration is None
    assert utils.is_float(stream1.frameRate, gte=20.0)
    assert stream1.frameRateMode is None
    assert stream1.hasScallingMatrix is None
    assert utils.is_int(stream1.height, gte=250)
    assert utils.is_int(stream1.id)
    assert utils.is_int(stream1.index, gte=0)
    assert utils.is_metadata(stream1._initpath)
    assert stream1.language is None
    assert stream1.languageCode is None
    assert utils.is_int(stream1.level)
    assert stream1.profile in utils.PROFILES
    assert utils.is_int(stream1.refFrames)
    assert stream1.scanType in ("progressive", None)
    assert stream1.selected is False
    assert stream1._server._baseurl == utils.SERVER_BASEURL
    assert utils.is_int(stream1.streamType)
    assert stream1.title is None
    assert stream1.type == 1
    assert utils.is_int(stream1.width, gte=400)
    # Stream 2
    stream2 = part.streams[1]
    if stream2.audioChannelLayout:
        assert stream2.audioChannelLayout in utils.AUDIOLAYOUTS
    assert stream2.bitDepth is None
    assert utils.is_int(stream2.bitrate)
    assert stream2.bitrateMode is None
    assert stream2.channels in utils.AUDIOCHANNELS
    assert stream2.codec in utils.CODECS
    assert stream2.duration is None
    assert utils.is_int(stream2.id)
    assert utils.is_int(stream2.index)
    assert utils.is_metadata(stream2._initpath)
    assert stream2.language is None
    assert stream2.languageCode is None
    assert utils.is_int(stream2.samplingRate)
    assert stream2.selected is True
    assert stream2._server._baseurl == utils.SERVER_BASEURL
    assert stream2.streamType == 2
    assert stream2.title is None
    assert stream2.type == 2


def test_video_Movie_history(movie):
    movie.markWatched()
    history = movie.history()
    assert len(history)
    movie.markUnwatched()


def test_video_Movie_match(movies):
    sectionAgent = movies.agent
    sectionAgents = [agent.identifier for agent in movies.agents() if agent.shortIdentifier != 'none']
    sectionAgents.remove(sectionAgent)
    altAgent = sectionAgents[0]

    movie = movies.all()[0]
    title = movie.title
    year = str(movie.year)
    titleUrlEncode = quote_plus(title)

    def parse_params(key):
        params = key.split('?', 1)[1]
        params = params.split("&")
        return {x.split("=")[0]: x.split("=")[1] for x in params}

    results = movie.matches(title="", year="")
    if results:
        initpath = results[0]._initpath
        assert initpath.startswith(movie.key)
        params = initpath.split(movie.key)[1]
        parsedParams = parse_params(params)
        assert parsedParams.get('manual') == '1'
        assert parsedParams.get('title') == ""
        assert parsedParams.get('year') == ""
        assert parsedParams.get('agent') == sectionAgent
    else:
        assert len(results) == 0

    results = movie.matches(title=title, year="", agent=sectionAgent)
    if results:
        initpath = results[0]._initpath
        assert initpath.startswith(movie.key)
        params = initpath.split(movie.key)[1]
        parsedParams = parse_params(params)
        assert parsedParams.get('manual') == '1'
        assert parsedParams.get('title') == titleUrlEncode
        assert parsedParams.get('year') == ""
        assert parsedParams.get('agent') == sectionAgent
    else:
        assert len(results) == 0

    results = movie.matches(title=title, agent=sectionAgent)
    if results:
        initpath = results[0]._initpath
        assert initpath.startswith(movie.key)
        params = initpath.split(movie.key)[1]
        parsedParams = parse_params(params)
        assert parsedParams.get('manual') == '1'
        assert parsedParams.get('title') == titleUrlEncode
        assert parsedParams.get('year') == year
        assert parsedParams.get('agent') == sectionAgent
    else:
        assert len(results) == 0

    results = movie.matches(title="", year="")
    if results:
        initpath = results[0]._initpath
        assert initpath.startswith(movie.key)
        params = initpath.split(movie.key)[1]
        parsedParams = parse_params(params)
        assert parsedParams.get('manual') == '1'
        assert parsedParams.get('agent') == sectionAgent
    else:
        assert len(results) == 0

    results = movie.matches(title="", year="", agent=altAgent)
    if results:
        initpath = results[0]._initpath
        assert initpath.startswith(movie.key)
        params = initpath.split(movie.key)[1]
        parsedParams = parse_params(params)
        assert parsedParams.get('manual') == '1'
        assert parsedParams.get('agent') == altAgent
    else:
        assert len(results) == 0

    results = movie.matches(agent=altAgent)
    if results:
        initpath = results[0]._initpath
        assert initpath.startswith(movie.key)
        params = initpath.split(movie.key)[1]
        parsedParams = parse_params(params)
        assert parsedParams.get('manual') == '1'
        assert parsedParams.get('agent') == altAgent
    else:
        assert len(results) == 0

    results = movie.matches()
    if results:
        initpath = results[0]._initpath
        assert initpath.startswith(movie.key)
        params = initpath.split(movie.key)[1]
        parsedParams = parse_params(params)
        assert parsedParams.get('manual') == '1'
    else:
        assert len(results) == 0


def test_video_Movie_hubs(movies):
    movie = movies.get('Big Buck Bunny')
    hubs = movie.hubs()
    assert len(hubs)
    hub = hubs[0]
    assert hub.context == "hub.movie.similar"
    assert utils.is_metadata(hub.hubKey)
    assert hub.hubIdentifier == "movie.similar"
    assert len(hub.items) == hub.size
    assert utils.is_metadata(hub.key)
    assert hub.more is False
    assert hub.size == 1
    assert hub.style in (None, "shelf")
    assert hub.title == "Related Movies"
    assert hub.type == "movie"
    assert len(hub) == hub.size
    # Force hub reload
    hub.more = True
    hub.reload()
    assert len(hub.items) == hub.size
    assert hub.more is False
    assert hub.size == 1


def test_video_Show(show):
    assert show.title == "Game of Thrones"


def test_video_Episode_split(episode, patched_http_call):
    episode.split()


def test_video_Episode_unmatch(episode, patched_http_call):
    episode.unmatch()


def test_video_Episode_updateProgress(episode, patched_http_call):
    episode.updateProgress(10 * 60 * 1000)  # 10 minutes.


def test_video_Episode_updateTimeline(episode, patched_http_call):
    episode.updateTimeline(
        10 * 60 * 1000, state="playing", duration=episode.duration
    )  # 10 minutes.


def test_video_Episode_stop(episode, mocker, patched_http_call):
    mocker.patch.object(
        episode, "session", return_value=list(mocker.MagicMock(id="hello"))
    )
    episode.stop(reason="It's past bedtime!")


def test_video_Show_attrs(show):
    assert utils.is_datetime(show.addedAt)
    assert utils.is_metadata(show.art, contains="/art/")
    assert utils.is_metadata(show.banner, contains="/banner/")
    assert utils.is_int(show.childCount)
    assert show.contentRating in utils.CONTENTRATINGS
    assert utils.is_int(show.duration, gte=1600000)
    assert utils.is_section(show._initpath)
    # Check reloading the show loads the full list of genres
    assert not {"Adventure", "Drama"} - {i.tag for i in show.genres}
    show.reload()
    assert sorted([i.tag for i in show.genres]) == ["Adventure", "Drama", "Fantasy"]
    # So the initkey should have changed because of the reload
    assert utils.is_metadata(show._initpath)
    assert utils.is_int(show.index)
    assert utils.is_metadata(show.key)
    assert utils.is_datetime(show.lastViewedAt)
    assert utils.is_int(show.leafCount)
    assert show.listType == "video"
    assert len(show.locations) == 1
    assert len(show.locations[0]) >= 10
    assert utils.is_datetime(show.originallyAvailableAt)
    assert show.rating >= 8.0
    assert utils.is_int(show.ratingKey)
    assert sorted([i.tag for i in show.roles])[:4] == [
        "Aidan Gillen",
        "Aimee Richardson",
        "Alexander Siddig",
        "Alfie Allen",
    ]  # noqa
    assert sorted([i.tag for i in show.actors])[:4] == [
        "Aidan Gillen",
        "Aimee Richardson",
        "Alexander Siddig",
        "Alfie Allen",
    ]  # noqa
    assert show._server._baseurl == utils.SERVER_BASEURL
    assert show.studio == "HBO"
    assert utils.is_string(show.summary, gte=100)
    assert utils.is_metadata(show.theme, contains="/theme/")
    assert utils.is_metadata(show.thumb, contains="/thumb/")
    assert show.title == "Game of Thrones"
    assert show.titleSort == "Game of Thrones"
    assert show.type == "show"
    assert utils.is_datetime(show.updatedAt)
    assert utils.is_int(show.viewCount, gte=0)
    assert utils.is_int(show.viewedLeafCount, gte=0)
    assert show.year in (2011, 2010)
    assert show.url(None) is None


def test_video_Show_history(show):
    show.markWatched()
    history = show.history()
    assert len(history)
    show.markUnwatched()


def test_video_Show_watched(tvshows):
    show = tvshows.get("The 100")
    show.episodes()[0].markWatched()
    watched = show.watched()
    assert len(watched) == 1 and watched[0].title == "Pilot"


def test_video_Show_unwatched(tvshows):
    show = tvshows.get("The 100")
    episodes = show.episodes()
    episodes[0].markWatched()
    unwatched = show.unwatched()
    assert len(unwatched) == len(episodes) - 1


def test_video_Show_settings(show):
    preferences = show.preferences()
    assert len(preferences) >= 1


def test_video_Show_editAdvanced_default(show):
    show.editAdvanced(showOrdering='absolute')
    show.reload()
    for pref in show.preferences():
        if pref.id == 'showOrdering':
            assert pref.value == 'absolute'

    show.editAdvanced(flattenSeasons=1)
    show.reload()
    for pref in show.preferences():
        if pref.id == 'flattenSeasons':
            assert pref.value == 1

    show.defaultAdvanced()
    show.reload()
    for pref in show.preferences():
        assert pref.value == pref.default


def test_video_Show_reload(plex):
    show = plex.library.section("TV Shows").get("Game of Thrones")
    assert utils.is_metadata(show._initpath, prefix="/library/sections/")
    assert len(show.roles) == 3
    show.reload()
    assert utils.is_metadata(show._initpath, prefix="/library/metadata/")
    assert len(show.roles) > 3


def test_video_Show_episodes(tvshows):
    show = tvshows.get("The 100")
    episodes = show.episodes()
    episodes[0].markWatched()
    unwatched = show.episodes(viewCount=0)
    assert len(unwatched) == len(episodes) - 1


def test_video_Show_download(monkeydownload, tmpdir, show):
    episodes = show.episodes()
    filepaths = show.download(savepath=str(tmpdir))
    assert len(filepaths) == len(episodes)


def test_video_Season_download(monkeydownload, tmpdir, show):
    season = show.season("Season 1")
    filepaths = season.download(savepath=str(tmpdir))
    assert len(filepaths) >= 4


def test_video_Episode_download(monkeydownload, tmpdir, episode):
    f = episode.download(savepath=str(tmpdir))
    assert len(f) == 1
    with_sceen_size = episode.download(
        savepath=str(tmpdir), **{"videoResolution": "500x300"}
    )
    assert len(with_sceen_size) == 1


def test_video_Show_thumbUrl(show):
    assert utils.SERVER_BASEURL in show.thumbUrl
    assert "/library/metadata/" in show.thumbUrl
    assert "/thumb/" in show.thumbUrl


# Analyze seems to fail intermittently
@pytest.mark.xfail
def test_video_Show_analyze(show):
    show = show.analyze()


def test_video_Show_markWatched(show):
    show.markWatched()
    assert show.isWatched


def test_video_Show_markUnwatched(show):
    show.markUnwatched()
    assert not show.isWatched


def test_video_Show_refresh(show):
    show.refresh()


def test_video_Show_get(show):
    assert show.get("Winter Is Coming").title == "Winter Is Coming"


def test_video_Show_isWatched(show):
    assert not show.isWatched


def test_video_Show_section(show):
    section = show.section()
    assert section.title == "TV Shows"


def test_video_Episode(show):
    episode = show.episode("Winter Is Coming")
    assert episode == show.episode(season=1, episode=1)
    with pytest.raises(BadRequest):
        show.episode()
    with pytest.raises(NotFound):
        show.episode(season=1337, episode=1337)


def test_video_Episode_history(episode):
    episode.markWatched()
    history = episode.history()
    assert len(history)
    episode.markUnwatched()


# Analyze seems to fail intermittently
@pytest.mark.xfail
def test_video_Episode_analyze(tvshows):
    episode = tvshows.get("Game of Thrones").episode(season=1, episode=1)
    episode.analyze()


def test_video_Episode_attrs(episode):
    assert utils.is_datetime(episode.addedAt)
    assert episode.contentRating in utils.CONTENTRATINGS
    if len(episode.directors):
        assert [i.tag for i in episode.directors] == ["Tim Van Patten"]
    assert utils.is_int(episode.duration, gte=120000)
    assert episode.grandparentTitle == "Game of Thrones"
    assert episode.index == 1
    assert utils.is_metadata(episode._initpath)
    assert utils.is_metadata(episode.key)
    assert episode.listType == "video"
    assert utils.is_datetime(episode.originallyAvailableAt)
    assert utils.is_int(episode.parentIndex)
    assert utils.is_metadata(episode.parentKey)
    assert utils.is_int(episode.parentRatingKey)
    assert utils.is_metadata(episode.parentThumb, contains="/thumb/")
    assert episode.rating >= 7.7
    assert utils.is_int(episode.ratingKey)
    assert episode._server._baseurl == utils.SERVER_BASEURL
    assert utils.is_string(episode.summary, gte=100)
    assert utils.is_metadata(episode.thumb, contains="/thumb/")
    assert episode.title == "Winter Is Coming"
    assert episode.titleSort == "Winter Is Coming"
    assert not episode.transcodeSessions
    assert episode.type == "episode"
    assert utils.is_datetime(episode.updatedAt)
    assert utils.is_int(episode.viewCount, gte=0)
    assert episode.viewOffset == 0
    assert sorted([i.tag for i in episode.writers]) == sorted(
        ["David Benioff", "D. B. Weiss"]
    )
    assert episode.year == 2011
    assert episode.isWatched in [True, False]
    assert len(episode.locations) == 1
    assert len(episode.locations[0]) >= 10
    # Media
    media = episode.media[0]
    assert media.aspectRatio == 1.78
    assert media.audioChannels in utils.AUDIOCHANNELS
    assert media.audioCodec in utils.CODECS
    assert utils.is_int(media.bitrate)
    assert media.container in utils.CONTAINERS
    assert utils.is_int(media.duration, gte=150000)
    assert utils.is_int(media.height, gte=200)
    assert utils.is_int(media.id)
    assert utils.is_metadata(media._initpath)
    if media.optimizedForStreaming:
        assert isinstance(media.optimizedForStreaming, bool)
    assert media._server._baseurl == utils.SERVER_BASEURL
    assert media.videoCodec in utils.CODECS
    assert media.videoFrameRate in utils.FRAMERATES
    assert media.videoResolution in utils.RESOLUTIONS
    assert utils.is_int(media.width, gte=400)
    # Part
    part = media.parts[0]
    assert part.container in utils.CONTAINERS
    assert utils.is_int(part.duration, gte=150000)
    assert len(part.file) >= 10
    assert utils.is_int(part.id)
    assert utils.is_metadata(part._initpath)
    assert len(part.key) >= 10
    assert part._server._baseurl == utils.SERVER_BASEURL
    assert utils.is_int(part.size, gte=18184197)
    assert part.exists
    assert part.accessible


def test_video_Season(show):
    seasons = show.seasons()
    assert len(seasons) == 2
    assert ["Season 1", "Season 2"] == [s.title for s in seasons[:2]]
    assert show.season("Season 1") == seasons[0]


def test_video_Season_history(show):
    season = show.season("Season 1")
    season.markWatched()
    history = season.history()
    assert len(history)
    season.markUnwatched()


def test_video_Season_attrs(show):
    season = show.season("Season 1")
    assert utils.is_datetime(season.addedAt)
    assert season.index == 1
    assert utils.is_metadata(season._initpath)
    assert utils.is_metadata(season.key)
    assert utils.is_datetime(season.lastViewedAt)
    assert utils.is_int(season.leafCount, gte=3)
    assert season.listType == "video"
    assert utils.is_metadata(season.parentKey)
    assert utils.is_int(season.parentRatingKey)
    assert season.parentTitle == "Game of Thrones"
    assert utils.is_int(season.ratingKey)
    assert season._server._baseurl == utils.SERVER_BASEURL
    assert season.summary == ""
    assert utils.is_metadata(season.thumb, contains="/thumb/")
    assert season.title == "Season 1"
    assert season.titleSort == "Season 1"
    assert season.type == "season"
    assert utils.is_datetime(season.updatedAt)
    assert utils.is_int(season.viewCount, gte=0)
    assert utils.is_int(season.viewedLeafCount, gte=0)
    assert utils.is_int(season.seasonNumber)


def test_video_Season_show(show):
    season = show.seasons()[0]
    season_by_name = show.season("Season 1")
    assert show.ratingKey == season.parentRatingKey and season_by_name.parentRatingKey
    assert season.ratingKey == season_by_name.ratingKey


def test_video_Season_watched(show):
    season = show.season("Season 1")
    season.markWatched()
    assert season.isWatched


def test_video_Season_unwatched(show):
    season = show.season("Season 1")
    season.markUnwatched()
    assert not season.isWatched


def test_video_Season_get(show):
    episode = show.season("Season 1").get("Winter Is Coming")
    assert episode.title == "Winter Is Coming"


def test_video_Season_episode(show):
    episode = show.season("Season 1").get("Winter Is Coming")
    assert episode.title == "Winter Is Coming"


def test_video_Season_episode_by_index(show):
    episode = show.season(season=1).episode(episode=1)
    assert episode.index == 1


def test_video_Season_episodes(show):
    episodes = show.season("Season 2").episodes()
    assert len(episodes) >= 1


def test_that_reload_return_the_same_object(plex):
    # we want to check this that all the urls are correct
    movie_library_search = plex.library.section("Movies").search("Elephants Dream")[0]
    movie_search = plex.search("Elephants Dream")[0]
    movie_section_get = plex.library.section("Movies").get("Elephants Dream")
    movie_library_search_key = movie_library_search.key
    movie_search_key = movie_search.key
    movie_section_get_key = movie_section_get.key
    assert (
        movie_library_search_key
        == movie_library_search.reload().key
        == movie_search_key
        == movie_search.reload().key
        == movie_section_get_key
        == movie_section_get.reload().key
    )  # noqa
    tvshow_library_search = plex.library.section("TV Shows").search("The 100")[0]
    tvshow_search = plex.search("The 100")[0]
    tvshow_section_get = plex.library.section("TV Shows").get("The 100")
    tvshow_library_search_key = tvshow_library_search.key
    tvshow_search_key = tvshow_search.key
    tvshow_section_get_key = tvshow_section_get.key
    assert (
        tvshow_library_search_key
        == tvshow_library_search.reload().key
        == tvshow_search_key
        == tvshow_search.reload().key
        == tvshow_section_get_key
        == tvshow_section_get.reload().key
    )  # noqa
    season_library_search = tvshow_library_search.season("Season 1")
    season_search = tvshow_search.season("Season 1")
    season_section_get = tvshow_section_get.season("Season 1")
    season_library_search_key = season_library_search.key
    season_search_key = season_search.key
    season_section_get_key = season_section_get.key
    assert (
        season_library_search_key
        == season_library_search.reload().key
        == season_search_key
        == season_search.reload().key
        == season_section_get_key
        == season_section_get.reload().key
    )  # noqa
    episode_library_search = tvshow_library_search.episode(season=1, episode=1)
    episode_search = tvshow_search.episode(season=1, episode=1)
    episode_section_get = tvshow_section_get.episode(season=1, episode=1)
    episode_library_search_key = episode_library_search.key
    episode_search_key = episode_search.key
    episode_section_get_key = episode_section_get.key
    assert (
        episode_library_search_key
        == episode_library_search.reload().key
        == episode_search_key
        == episode_search.reload().key
        == episode_section_get_key
        == episode_section_get.reload().key
    )  # noqa


def test_video_exists_accessible(movie, episode):
    assert movie.media[0].parts[0].exists is None
    assert movie.media[0].parts[0].accessible is None
    movie.reload()
    assert movie.media[0].parts[0].exists is True
    assert movie.media[0].parts[0].accessible is True

    assert episode.media[0].parts[0].exists is None
    assert episode.media[0].parts[0].accessible is None
    episode.reload()
    assert episode.media[0].parts[0].exists is True
    assert episode.media[0].parts[0].accessible is True


def test_video_edits_locked(movie, episode):
    edits = {'titleSort.value': 'New Title Sort', 'titleSort.locked': 1}
    movieTitleSort = movie.titleSort
    movie.edit(**edits)
    movie.reload()
    for field in movie.fields:
        if field.name == 'titleSort':
            assert movie.titleSort == 'New Title Sort'
            assert field.locked is True
    movie.edit(**{'titleSort.value': movieTitleSort, 'titleSort.locked': 0})

    episodeTitleSort = episode.titleSort
    episode.edit(**edits)
    episode.reload()
    for field in episode.fields:
        if field.name == 'titleSort':
            assert episode.titleSort == 'New Title Sort'
            assert field.locked is True
    episode.edit(**{'titleSort.value': episodeTitleSort, 'titleSort.locked': 0})


@pytest.mark.skip(
    reason="broken? assert len(plex.conversions()) == 1 may fail on some builds"
)
def test_video_optimize(movie, plex):
    plex.optimizedItems(removeAll=True)
    movie.optimize(targetTagID=1)
    plex.conversions(pause=True)
    sleep(1)
    assert len(plex.optimizedItems()) == 1
    assert len(plex.conversions()) == 1
    conversion = plex.conversions()[0]
    conversion.remove()
    assert len(plex.conversions()) == 0
    assert len(plex.optimizedItems()) == 1
    optimized = plex.optimizedItems()[0]
    video = plex.optimizedItem(optimizedID=optimized.id)
    assert movie.key == video.key
    plex.optimizedItems(removeAll=True)
    assert len(plex.optimizedItems()) == 0<|MERGE_RESOLUTION|>--- conflicted
+++ resolved
@@ -174,26 +174,11 @@
     if movie.writers:
         assert "Nina Paley" in [i.tag for i in movie.writers]
     assert movie.duration >= 160000
-<<<<<<< HEAD
-    assert movie.fields == []
-    assert movie.posters() 
-    # assert movie.reviews() # failing in the unclaimed server CI run
-    # assert movie.extras() # failing in the unclaimed server CI run
-    assert sorted([i.tag for i in movie.genres]) == [
-        "Animation",
-        "Comedy",
-        "Fantasy",
-        "Musical",
-        "Romance",
-    ]
-    assert movie.guid == "com.plexapp.agents.imdb://tt1172203?lang=en"
-=======
     assert not movie.fields
     assert movie.posters()
     assert "Animation" in [i.tag for i in movie.genres]
     assert "imdb://tt1172203" in [i.id for i in movie.guids]
     assert movie.guid == "plex://movie/5d776846880197001ec967c6"
->>>>>>> d3fbc4f2
     assert utils.is_metadata(movie._initpath)
     assert utils.is_metadata(movie.key)
     assert utils.is_datetime(movie.lastViewedAt)
