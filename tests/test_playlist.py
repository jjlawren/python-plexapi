# -*- coding: utf-8 -*-
import time
from urllib.parse import quote_plus

import pytest
from plexapi.exceptions import BadRequest, NotFound, Unsupported

from . import conftest as utils
from . import test_mixins


def test_Playlist_attrs(playlist):
    assert utils.is_datetime(playlist.addedAt)
    assert playlist.allowSync is True
    assert utils.is_composite(playlist.composite, prefix="/playlists")
    assert playlist.content is None
    assert utils.is_int(playlist.duration)
    assert playlist.durationInSeconds is None
    assert playlist.icon is None
    assert playlist.guid.startswith("com.plexapp.agents.none://")
    assert playlist.key.startswith("/playlists/")
    assert playlist.leafCount == 3
    assert playlist.playlistType == "video"
    assert utils.is_int(playlist.ratingKey)
    assert playlist.smart is False
    assert playlist.summary == ""
    assert playlist.title == "Test Playlist"
    assert playlist.type == "playlist"
    assert utils.is_datetime(playlist.updatedAt)
    assert playlist.thumb == playlist.composite
    assert playlist.metadataType == "movie"
    assert playlist.isVideo is True
    assert playlist.isAudio is False
    assert playlist.isPhoto is False


def test_Playlist_create(plex, show):
    # create the playlist
    title = 'test_create_playlist_show'
    episodes = show.episodes()
    playlist = plex.createPlaylist(title, items=episodes[:3])
    try:
        items = playlist.items()
        # Test create playlist
        assert playlist.title == title, 'Playlist not created successfully.'
        assert len(items) == 3, 'Playlist does not contain 3 items.'
        assert items[0].ratingKey == episodes[0].ratingKey, 'Items not in proper order [0a].'
        assert items[1].ratingKey == episodes[1].ratingKey, 'Items not in proper order [1a].'
        assert items[2].ratingKey == episodes[2].ratingKey, 'Items not in proper order [2a].'
        # Test move items around (b)
        playlist.moveItem(items[1])
        items = playlist.reload().items()
        assert items[0].ratingKey == episodes[1].ratingKey, 'Items not in proper order [0b].'
        assert items[1].ratingKey == episodes[0].ratingKey, 'Items not in proper order [1b].'
        assert items[2].ratingKey == episodes[2].ratingKey, 'Items not in proper order [2b].'
        # Test move items around (c)
        playlist.moveItem(items[0], items[1])
        items = playlist.reload().items()
        assert items[0].ratingKey == episodes[0].ratingKey, 'Items not in proper order [0c].'
        assert items[1].ratingKey == episodes[1].ratingKey, 'Items not in proper order [1c].'
        assert items[2].ratingKey == episodes[2].ratingKey, 'Items not in proper order [2c].'
        # Test add item
        playlist.addItems(episodes[3])
        items = playlist.reload().items()
        assert items[3].ratingKey == episodes[3].ratingKey, 'Missing added item: %s' % episodes[3]
        # Test add two items
        playlist.addItems(episodes[4:6])
        items = playlist.reload().items()
        assert items[4].ratingKey == episodes[4].ratingKey, 'Missing added item: %s' % episodes[4]
        assert items[5].ratingKey == episodes[5].ratingKey, 'Missing added item: %s' % episodes[5]
        assert len(items) == 6, 'Playlist should have 6 items, %s found' % len(items)
        # Test remove item
        toremove = items[5]
        playlist.removeItems(toremove)
        items = playlist.reload().items()
        assert toremove not in items, 'Removed item still in playlist: %s' % items[5]
        assert len(items) == 5, 'Playlist should have 5 items, %s found' % len(items)
        # Test remove two item
        toremove = items[3:5]
        playlist.removeItems(toremove)
        items = playlist.reload().items()
        assert toremove[0] not in items, 'Removed item still in playlist: %s' % items[3]
        assert toremove[1] not in items, 'Removed item still in playlist: %s' % items[4]
        assert len(items) == 3, 'Playlist should have 5 items, %s found' % len(items)
    finally:
        playlist.delete()


def test_Playlist_edit(plex, movie):
    title = 'test_playlist_edit'
    new_title = 'test_playlist_edit_new_title'
    new_summary = 'test_playlist_edit_summary'
    try:
        playlist = plex.createPlaylist(title, items=movie)
        assert playlist.title == title
        assert playlist.summary == ''
        playlist.edit(title=new_title, summary=new_summary)
        playlist.reload()
        assert playlist.title == new_title
        assert playlist.summary == new_summary
    finally:
        playlist.delete()


def test_Playlist_item(plex, show):
    title = 'test_playlist_item'
    episodes = show.episodes()
    try:
        playlist = plex.createPlaylist(title, items=episodes[:3])
        item1 = playlist.item("Winter Is Coming")
        assert item1 in playlist.items()
        item2 = playlist.get("Winter Is Coming")
        assert item2 in playlist.items()
        assert item1 == item2
        with pytest.raises(NotFound):
            playlist.item("Does not exist")
    finally:
        playlist.delete()


@pytest.mark.client
def test_Playlist_play(plex, client, artist, album):
    try:
        playlist_name = 'test_play_playlist'
        playlist = plex.createPlaylist(playlist_name, items=album)
        client.playMedia(playlist); time.sleep(5)
        client.stop('music'); time.sleep(1)
    finally:
        playlist.delete()
    assert playlist_name not in [i.title for i in plex.playlists()]


def test_Playlist_photos(plex, photoalbum):
    album = photoalbum
    photos = album.photos()
    try:
        playlist_name = 'test_playlist_photos'
        playlist = plex.createPlaylist(playlist_name, items=photos)
        assert len(playlist.items()) >= 1
    finally:
        playlist.delete()
    assert playlist_name not in [i.title for i in plex.playlists()]


@pytest.mark.client
def test_Play_photos(plex, client, photoalbum):
    photos = photoalbum.photos()
    for photo in photos[:4]:
        client.playMedia(photo)
        time.sleep(2)


def test_Playlist_copyToUser(plex, show, fresh_plex, shared_username):
    episodes = show.episodes()
    playlist = plex.createPlaylist('shared_from_test_plexapi', items=episodes)
    try:
        playlist.copyToUser(shared_username)
        user = plex.myPlexAccount().user(shared_username)
        user_plex = fresh_plex(plex._baseurl, user.get_token(plex.machineIdentifier))
        assert playlist.title in [p.title for p in user_plex.playlists()]
    finally:
        playlist.delete()


def test_Playlist_createSmart(plex, movies, movie):
    try:
        playlist = plex.createPlaylist(
            title='smart_playlist',
            smart=True,
            limit=2,
            section=movies,
            sort='titleSort:desc',
            **{'year>>': 2007}
        )
        items = playlist.items()
        assert playlist.smart
        assert len(items) == 2
        assert items == sorted(items, key=lambda i: i.titleSort, reverse=True)
        playlist.updateFilters(limit=1, year=movie.year)
        playlist.reload()
        assert len(playlist.items()) == 1
        assert movie in playlist
    finally:
        playlist.delete()


def test_Playlist_smartFilters(plex, tvshows):
    try:
        playlist = plex.createPlaylist(
            title="smart_playlist_filters",
            smart=True,
            section=tvshows,
            limit=5,
            libtype='show',
            sort=["season.index:nullsLast", "episode.index:nullsLast", "show.titleSort"],
            filters={"or": [{"show.title": "game"}, {'show.title': "100"}]}
        )
        filters = playlist.filters()
        filters['libtype'] = tvshows.METADATA_TYPE  # Override libtype to check playlist items
        assert tvshows.search(**filters) == playlist.items()
    finally:
        playlist.delete()


def test_Playlist_section(plex, movies, movie):
    title = 'test_playlist_section'
    try:
        playlist = plex.createPlaylist(title, items=movie)
        with pytest.raises(BadRequest):
            playlist.section()
    finally:
        playlist.delete()

    try:
        playlist = plex.createPlaylist(title, smart=True, section=movies, **{'year>>': 2000})
        assert playlist.section() == movies
        playlist.content = ''
        assert playlist.section() == movies
        playlist.updateFilters(year=1990)
        playlist.reload()
        playlist.content = ''
        with pytest.raises(Unsupported):
            playlist.section()
    finally:
        playlist.delete()


def test_Playlist_exceptions(plex, movies, movie, artist):
    title = 'test_playlist_exceptions'
    try:
        playlist = plex.createPlaylist(title, items=movie)
        with pytest.raises(BadRequest):
            playlist.updateFilters()
        with pytest.raises(BadRequest):
            playlist.addItems(artist)
        with pytest.raises(NotFound):
            playlist.removeItems(artist)
        with pytest.raises(NotFound):
            playlist.moveItem(artist)
        with pytest.raises(NotFound):
            playlist.moveItem(item=movie, after=artist)
    finally:
        playlist.delete()

    with pytest.raises(BadRequest):
        plex.createPlaylist(title, items=[])
    with pytest.raises(BadRequest):
        plex.createPlaylist(title, items=[movie, artist])

    try:
        playlist = plex.createPlaylist(title, smart=True, section=movies.title, **{'year>>': 2000})
        with pytest.raises(BadRequest):
            playlist.addItems(movie)
        with pytest.raises(BadRequest):
            playlist.removeItems(movie)
        with pytest.raises(BadRequest):
            playlist.moveItem(movie)
    finally:
        playlist.delete()


<<<<<<< HEAD
def test_Playlist_PlexWebURL(plex, show):
    title = 'test_playlist_plexweburl'
    episodes = show.episodes()
    playlist = plex.createPlaylist(title, items=episodes[:3])
    try:
        url = playlist.getWebURL()
        assert url.startswith('https://app.plex.tv/desktop')
        assert plex.machineIdentifier in url
        assert 'playlist' in url
        assert quote_plus(playlist.key) in url
    finally:
        playlist.delete()
=======
def test_Playlist_mixins_images(playlist):
    #test_mixins.edit_art(playlist)
    test_mixins.edit_poster(playlist)
>>>>>>> 9f9e2350
<|MERGE_RESOLUTION|>--- conflicted
+++ resolved
@@ -259,7 +259,6 @@
         playlist.delete()
 
 
-<<<<<<< HEAD
 def test_Playlist_PlexWebURL(plex, show):
     title = 'test_playlist_plexweburl'
     episodes = show.episodes()
@@ -272,8 +271,8 @@
         assert quote_plus(playlist.key) in url
     finally:
         playlist.delete()
-=======
+
+
 def test_Playlist_mixins_images(playlist):
     #test_mixins.edit_art(playlist)
-    test_mixins.edit_poster(playlist)
->>>>>>> 9f9e2350
+    test_mixins.edit_poster(playlist)